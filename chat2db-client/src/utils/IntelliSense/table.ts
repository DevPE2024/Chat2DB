import { DatabaseTypeCode } from '@/constants';
import * as monaco from 'monaco-editor/esm/vs/editor/editor.api';
import { addIntelliSenseField } from './field';
import i18n from '@/i18n';
import { compatibleDataBaseName } from '../database';

/** 当前库下的表 */
let intelliSenseTable = monaco.languages.registerCompletionItemProvider('sql', {
  provideCompletionItems: (model, position) => {
    return {
      suggestions: [],
    };
  },
});

const checkTableContext = (text) => {
  const normalizedText = text.trim().toUpperCase();
  const tableKeywords = ['FROM', 'JOIN', 'INNER JOIN', 'LEFT JOIN', 'RIGHT JOIN', 'UPDATE'];

  for (const keyword of tableKeywords) {
    if (normalizedText.endsWith(keyword)) {
      return true;
    }
  }

  return false;
};

const handleInsertText = (keyword: string, tableName: string, databaseCode: DatabaseTypeCode) => {
<<<<<<< HEAD
  // console.log('test', /^[\"\`\[]/.test(keyword));
  if (/^[\"\`\[]/.test(keyword)) {
    return tableName;
  }
  // console.log('databaseCode', databaseCode);
=======
  if (/^[\"\`\[]/.test(keyword)) {
    return tableName;
  }

>>>>>>> 45e10b48
  return compatibleDataBaseName(tableName, databaseCode);
};

const registerIntelliSenseTable = (
  tableList: Array<{ name: string; comment: string }>,
  databaseCode: DatabaseTypeCode,
  dataSourceId?: number,
  databaseName?: string | null,
  schemaName?: string | null,
) => {
  monaco.editor.registerCommand('addFieldList', (_: any, ...args: any[]) => {
    addIntelliSenseField(args[0]);
    return;
  });

  intelliSenseTable.dispose();
  intelliSenseTable = monaco.languages.registerCompletionItemProvider('sql', {
    triggerCharacters: [' '],
    provideCompletionItems: (model, position) => {
      const lineContentUntilPosition = model.getValueInRange({
        startLineNumber: position.lineNumber,
        startColumn: 1,
        endLineNumber: position.lineNumber,
        endColumn: position.column,
      });

      const isTableContext = checkTableContext(lineContentUntilPosition);
      // 获取触发提示的字符
      const match = lineContentUntilPosition.match(/\S+$/);
      const word = match ? match[0] : '';

      return {
        suggestions: (tableList || []).map((tableName) => ({
          label: {
            label: tableName.name,
            detail: databaseName ? `(${databaseName})` : null,
            description: i18n('sqlEditor.text.tableName'),
          },
          kind: monaco.languages.CompletionItemKind.Folder,
          insertText: handleInsertText(word, tableName.name, databaseCode),
          // range: monaco.Range.fromPositions(position),
          // documentation: tableName.comment,
          sortText: isTableContext ? '01' : '08',
          command: {
            id: 'addFieldList',
            title: 'addFieldList',
            arguments: [
              {
                tableName: tableName.name,
                dataSourceId,
                databaseName,
                schemaName,
              },
            ],
          },
        })),
      };
    },
  });
};

export { intelliSenseTable, registerIntelliSenseTable };<|MERGE_RESOLUTION|>--- conflicted
+++ resolved
@@ -27,18 +27,10 @@
 };
 
 const handleInsertText = (keyword: string, tableName: string, databaseCode: DatabaseTypeCode) => {
-<<<<<<< HEAD
-  // console.log('test', /^[\"\`\[]/.test(keyword));
-  if (/^[\"\`\[]/.test(keyword)) {
-    return tableName;
-  }
-  // console.log('databaseCode', databaseCode);
-=======
   if (/^[\"\`\[]/.test(keyword)) {
     return tableName;
   }
 
->>>>>>> 45e10b48
   return compatibleDataBaseName(tableName, databaseCode);
 };
 
