import React, { PureComponent } from 'react';
import classnames from 'classnames';
// import desktopStyle from './desktop.less';
import styles from './index.less';

<<<<<<< HEAD
let container = ''
container = `
  @font-face {
    font-family: 'iconfont'; /* Project id 3633546 */
    src: url('../../assets/font/iconfont.woff2') format('woff2'),
      url('../../assets/font/iconfont.woff') format('woff'),
      url('../../assets/font/iconfont.ttf') format('truetype');
  }
`
if (process.env.UMI_ENV === 'desktop') {
} else {
  container = `
    @font-face {
      font-family: 'iconfont';  /* Project id 3633546 */
      src: url('//at.alicdn.com/t/c/font_3633546_bobs6jadiya.woff2?t=1687102726036') format('woff2'),
          url('//at.alicdn.com/t/c/font_3633546_bobs6jadiya.woff?t=1687102726036') format('woff'),
          url('//at.alicdn.com/t/c/font_3633546_bobs6jadiya.ttf?t=1687102726036') format('truetype');
    }
  `
}
let style = document.createElement("style");
style.type = "text/css";
document.head.appendChild(style);
style.appendChild(document.createTextNode(container));
=======
// let container = ''
// container = `
//   @font-face {
//     font-family: 'iconfont'; /* Project id 3633546 */
//     src: url('../../assets/font/iconfont.woff2') format('woff2'),
//       url('../../assets/font/iconfont.woff') format('woff'),
//       url('../../assets/font/iconfont.ttf') format('truetype');
//   }
// `

// if (process.env.UMI_ENV === 'desktop') {
// } else {
//   container = `
//     @font-face {
//       font-family: 'iconfont';  /* Project id 3633546 */
//       src: url('//at.alicdn.com/t/c/font_3633546_bobs6jadiya.woff2?t=1687102726036') format('woff2'),
//           url('//at.alicdn.com/t/c/font_3633546_bobs6jadiya.woff?t=1687102726036') format('woff'),
//           url('//at.alicdn.com/t/c/font_3633546_bobs6jadiya.ttf?t=1687102726036') format('truetype');
//     }
//   `
// }
// let style = document.createElement("style");
// style.type = "text/css";
// document.head.appendChild(style);
// style.appendChild(document.createTextNode(container));
>>>>>>> fdf04711

export default class Iconfont extends PureComponent<{
  code: string;
} & React.DetailedHTMLProps<React.HTMLAttributes<HTMLElement>, HTMLElement>> {
  render() {
    return <i {...this.props} className={classnames(this.props.className, styles.iconfont)}>{this.props.code}</i>
  }
}<|MERGE_RESOLUTION|>--- conflicted
+++ resolved
@@ -3,32 +3,6 @@
 // import desktopStyle from './desktop.less';
 import styles from './index.less';
 
-<<<<<<< HEAD
-let container = ''
-container = `
-  @font-face {
-    font-family: 'iconfont'; /* Project id 3633546 */
-    src: url('../../assets/font/iconfont.woff2') format('woff2'),
-      url('../../assets/font/iconfont.woff') format('woff'),
-      url('../../assets/font/iconfont.ttf') format('truetype');
-  }
-`
-if (process.env.UMI_ENV === 'desktop') {
-} else {
-  container = `
-    @font-face {
-      font-family: 'iconfont';  /* Project id 3633546 */
-      src: url('//at.alicdn.com/t/c/font_3633546_bobs6jadiya.woff2?t=1687102726036') format('woff2'),
-          url('//at.alicdn.com/t/c/font_3633546_bobs6jadiya.woff?t=1687102726036') format('woff'),
-          url('//at.alicdn.com/t/c/font_3633546_bobs6jadiya.ttf?t=1687102726036') format('truetype');
-    }
-  `
-}
-let style = document.createElement("style");
-style.type = "text/css";
-document.head.appendChild(style);
-style.appendChild(document.createTextNode(container));
-=======
 // let container = ''
 // container = `
 //   @font-face {
@@ -54,7 +28,6 @@
 // style.type = "text/css";
 // document.head.appendChild(style);
 // style.appendChild(document.createTextNode(container));
->>>>>>> fdf04711
 
 export default class Iconfont extends PureComponent<{
   code: string;
