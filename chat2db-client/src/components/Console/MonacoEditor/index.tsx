--- conflicted
+++ resolved
@@ -217,10 +217,7 @@
   const createAction = (editor: IEditorIns) => {
     // 用于控制切换该菜单键的显示
     editor.createContextKey('shouldShowSqlRunnerAction', true);
-<<<<<<< HEAD
-
-=======
->>>>>>> e9e7ac6a
+
     if (!props.addAction || !props.addAction.length) {
       return;
     }
