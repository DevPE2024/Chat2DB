--- conflicted
+++ resolved
@@ -21,12 +21,8 @@
   // onChange?: (v: string, e?: IEditorContentChangeEvent) => void;
   didMount?: (editor: IEditorIns) => any;
   onSave?: (value: string) => void; // 快捷键保存的回调
-<<<<<<< HEAD
-  onExecute?: (value: string) => void;  // 快捷键执行的回调
   defaultValue?: string;
-=======
   onExecute?: (value: string) => void; // 快捷键执行的回调
->>>>>>> faf18fe7
 }
 
 export interface IExportRefFunction {
@@ -36,44 +32,18 @@
 }
 
 function MonacoEditor(props: IProps, ref: ForwardedRef<IExportRefFunction>) {
-<<<<<<< HEAD
-  const {
-    id,
-    defaultValue,
-    className,
-    language = 'sql',
-    didMount,
-    options,
-    isActive,
-    onSave,
-    onExecute
-  } = props;
-=======
-  const { id, className, language = 'sql', didMount, options, isActive, onSave, onExecute } = props;
->>>>>>> faf18fe7
+  const { id, className, language = 'sql', didMount, options, isActive, onSave, onExecute, defaultValue } = props;
   const editorRef = useRef<IEditorIns>();
   const [appTheme] = useTheme();
-
-  const themeMap = {
-    [ThemeType.Light]: 'Default',
-    [ThemeType.Dark]: 'BlackTheme',
-  }
 
   // init
   useEffect(() => {
     const editorIns = monaco.editor.create(document.getElementById(`monaco-editor-${id}`)!, {
       ...editorDefaultOptions,
-<<<<<<< HEAD
       ...options,
       value: defaultValue,
       language: language,
-      theme: themeMap[appTheme.backgroundColor]
-=======
-      value: '',
-      language: language,
       theme: appTheme.backgroundColor === ThemeType.Light ? EditorThemeType.Default : EditorThemeType.BlackTheme,
-      ...options,
->>>>>>> faf18fe7
     });
     editorRef.current = editorIns;
     didMount && didMount(editorIns);
