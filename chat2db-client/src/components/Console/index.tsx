--- conflicted
+++ resolved
@@ -178,16 +178,12 @@
       clearInterval(timerRef.current);
     }
     timerRef.current = setInterval(() => {
-<<<<<<< HEAD
-      const ddl = editorRef?.current?.getAllContent()
-      if(ddl === lastSyncConsole.current){
-        return
+      const ddl = editorRef?.current?.getAllContent();
+      if (ddl === lastSyncConsole.current) {
+        return;
       }
       lastSyncConsole.current = ddl;
-      if(executeParams.status === ConsoleStatus.RELEASE || status === ConsoleStatus.RELEASE){
-=======
       if (executeParams.status === ConsoleStatus.RELEASE || status === ConsoleStatus.RELEASE) {
->>>>>>> 801047fa
         const p: any = {
           id: executeParams.consoleId,
           ddl,
