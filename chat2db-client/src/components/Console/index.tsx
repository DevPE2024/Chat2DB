--- conflicted
+++ resolved
@@ -176,11 +176,7 @@
       clearInterval(timerRef.current);
     }
     timerRef.current = setInterval(() => {
-<<<<<<< HEAD
-      if (executeParams.status === ConsoleStatus.RELEASE) {
-=======
-      if(executeParams.status === ConsoleStatus.RELEASE || status === ConsoleStatus.RELEASE){
->>>>>>> a68ea747
+      if (executeParams.status === ConsoleStatus.RELEASE || status === ConsoleStatus.RELEASE) {
         const p: any = {
           id: executeParams.consoleId,
           ddl: editorRef?.current?.getAllContent(),
