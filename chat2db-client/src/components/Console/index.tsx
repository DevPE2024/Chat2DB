import React, { useEffect, useMemo, useRef, useState } from 'react';
import { connect } from 'umi';
import { formatParams } from '@/utils/common';
import connectToEventSource from '@/utils/eventSource';
import { Button, Spin, message, notification } from 'antd';
import ChatInput from './ChatInput';
import Editor, { IEditorOptions, IExportRefFunction, IRangeType } from './MonacoEditor';
import { format } from 'sql-formatter';
import sqlServer from '@/service/sql';
import historyServer from '@/service/history';
import { v4 as uuidv4 } from 'uuid';
import styles from './index.less';
import { DatabaseTypeCode, ConsoleStatus } from '@/constants';
import Iconfont from '../Iconfont';
import { IWorkspaceModelType } from '@/models/workspace';

enum IPromptType {
  NL_2_SQL = 'NL_2_SQL',
  SQL_EXPLAIN = 'SQL_EXPLAIN',
  SQL_OPTIMIZER = 'SQL_OPTIMIZER',
  SQL_2_SQL = 'SQL_2_SQL',
  ChatRobot = 'ChatRobot',
}

enum IPromptTypeText {
  NL_2_SQL = '自然语言转换',
  SQL_EXPLAIN = '解释SQL',
  SQL_OPTIMIZER = 'SQL优化',
  SQL_2_SQL = 'SQL转换',
  ChatRobot = 'Chat机器人',
}

export type IAppendValue = {
  text: any;
  range?: IRangeType;
};

interface IProps {
  /** 是否是活跃的console，用于快捷键 */
  isActive?: boolean;
  /** 添加或修改的内容 */
  appendValue?: IAppendValue;
  /** 是否开启AI输入 */
  hasAiChat: boolean;
  /** 是否可以开启SQL转到自然语言的相关ai操作 */
  hasAi2Lang?: boolean;
  hasSaveBtn?: boolean;
  value?: string;
  executeParams: {
    databaseName?: string;
    dataSourceId?: number;
    type?: DatabaseTypeCode;
    consoleId?: number;
    schemaName?: string;
    consoleName?: string;
  };
  editorOptions: IEditorOptions;
  // onSQLContentChange: (v: string) => void;
  onExecuteSQL: (result: any, sql: string) => void;
  workspaceModel: IWorkspaceModelType;
  dispatch: any;
}

function Console(props: IProps) {
  const {
    hasAiChat = true,
    executeParams,
    appendValue,
    isActive,
    dispatch,
    hasSaveBtn = true,
    value,
  } = props;
  const uid = useMemo(() => uuidv4(), []);
  const chatResult = useRef('');
  const editorRef = useRef<IExportRefFunction>();
  const [isLoading, setIsLoading] = useState(false);

  useEffect(() => {
    if (appendValue) {
      editorRef?.current?.setValue(appendValue.text, appendValue.range);
    }
  }, [appendValue]);

  const onPressChatInput = (value: string) => {
    const params = formatParams({
      message: value,
    });

    // setIsLoading(true);

    const handleMessage = (message: string) => {
      try {
        const isEOF = message === '[DONE]';
        if (isEOF) {
          closeEventSource();
          setIsLoading(false);
          return;
        }
        chatResult.current += JSON.parse(message).content;
        // setContext((prevData) => prevData + JSON.parse(message).content);
      } catch (error) {
        console.log('handleMessage', error);
      }
    };

    const handleError = (error: any) => {
      console.error('Error:', error);
    };

    const closeEventSource = connectToEventSource({
      url: `/api/ai/chat?${params}`,
      uid,
      onMessage: handleMessage,
      onError: handleError,
    });
  };

  const executeSQL = (sql?: string) => {
    const sqlContent = sql || editorRef?.current?.getCurrentSelectContent() || editorRef?.current?.getAllContent();

    if (!sqlContent) {
      return;
    }

    let p: any = {
      sql: sqlContent,
      ...executeParams,
    };
    // props.onExecuteSQL?.(undefined);
    sqlServer.executeSql(p).then((res) => {
      props.onExecuteSQL?.(res, sqlContent!);
      // console.log(res)
      let p: any = {
        ...executeParams,
        ddl: sqlContent,
      };
      historyServer.createHistory(p);
    });
  };

  const saveConsole = (value?: string) => {
    const a = editorRef.current?.getAllContent();

    let p: any = {
      id: executeParams.consoleId,
      status: ConsoleStatus.RELEASE,
    };
    historyServer.updateSavedConsole(p).then((res) => {
      message.success('保存成功');
      dispatch({
        type: 'workspace/fetchGetSavedConsole',
      });
      // notification.open({
      //   type: 'success',
      //   message: '保存成功',
      // });
    });
  };

  const addAction = useMemo(
    () => [
      {
        id: 'explainSQL',
        label: '解释SQL',
        action: (selectedText: string) => handleAIRelativeOperation(IPromptType.SQL_EXPLAIN, selectedText),
      },
      {
        id: 'optimizeSQL',
        label: '优化SQL',
        action: (selectedText: string) => handleAIRelativeOperation(IPromptType.SQL_OPTIMIZER, selectedText),
      },
      {
        id: 'changeSQL',
        label: 'SQL转化',
        action: (selectedText: string) => handleAIRelativeOperation(IPromptType.SQL_2_SQL, selectedText),
      },
    ],
    [],
  );

  const handleAIRelativeOperation = (id: string, selectedText: string) => {
    console.log('handleAIRelativeOperation', id, selectedText);
  };

  return (
    <div className={styles.console}>
      <Spin spinning={isLoading} style={{ height: '100%' }}>
        {hasAiChat && <ChatInput onPressEnter={onPressChatInput} />}
        {/* <div key={uuid()}>{chatContent.current}</div> */}
        <Editor
          id={uid}
          isActive={isActive}
          ref={editorRef as any}
          className={hasAiChat ? styles.console_editor_with_chat : styles.console_editor}
          addAction={addAction}
          onSave={saveConsole}
<<<<<<< HEAD
          onExecute={executeSQL}
=======
          options={props.editorOptions}
          // onChange={}
>>>>>>> 4434c0a0
        />
      </Spin>

      <div className={styles.console_options_wrapper}>
        <div className={styles.console_options_left}>
          <Button type="primary" className={styles.run_button} onClick={() => executeSQL()}>
            <Iconfont code="&#xe637;" />
            RUN
          </Button>
          {hasSaveBtn && (
            <Button type="default" className={styles.save_button} onClick={() => saveConsole()}>
              SAVE
            </Button>
          )}
        </div>
        <Button
          type="text"
          onClick={() => {
            const contextTmp = editorRef?.current?.getAllContent();
            editorRef?.current?.setValue(format(contextTmp || ''), 'cover');
          }}
        >
          Format
        </Button>
      </div>
    </div>
  );
}

const dvaModel = connect(({ workspace }: { workspace: IWorkspaceModelType }) => ({
  workspaceModel: workspace,
}));

export default dvaModel(Console);<|MERGE_RESOLUTION|>--- conflicted
+++ resolved
@@ -195,12 +195,9 @@
           className={hasAiChat ? styles.console_editor_with_chat : styles.console_editor}
           addAction={addAction}
           onSave={saveConsole}
-<<<<<<< HEAD
           onExecute={executeSQL}
-=======
           options={props.editorOptions}
-          // onChange={}
->>>>>>> 4434c0a0
+        // onChange={}
         />
       </Spin>
 
