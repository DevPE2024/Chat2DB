--- conflicted
+++ resolved
@@ -13,11 +13,8 @@
 import styled from 'styled-components';
 import styles from './TableBox.less';
 import { ThemeType } from '@/constants';
-<<<<<<< HEAD
 import i18n from '@/i18n';
-=======
 import { compareStrings } from '@/utils/sort';
->>>>>>> f6e72543
 
 interface ITableProps {
   className?: string;
@@ -85,23 +82,6 @@
 
   const columns: ArtColumn[] = useMemo(
     () =>
-<<<<<<< HEAD
-      (headerList || []).map((item, index) => ({
-        code: item.name,
-        name: item.name,
-        key: item.name,
-        lock: index === 0,
-        width: 120,
-        // type: item.dataType,
-        // sorter: (a: any, b: any) => a[item.name] - b[item.name],
-        render: (value: any, row: any, rowIndex: number) => {
-          return (
-            <div className={styles.tableItem}>
-              <div>{value}</div>
-              <div className={styles.tableHoverBox}>
-                <Iconfont code="&#xe606;" onClick={viewTableCell.bind(null, { name: item.name, value })} />
-                <Iconfont code="&#xeb4e;" onClick={copyTableCell.bind(null, { name: item.name, value })} />
-=======
       (headerList || []).map((item, index) => {
         const { dataType, name } = item;
         const isFirstLine = index === 0;
@@ -120,7 +100,6 @@
                   <Iconfont code="&#xe606;" onClick={viewTableCell.bind(null, { name: item.name, value })} />
                   <Iconfont code="&#xeb4e;" onClick={copyTableCell.bind(null, { name: item.name, value })} />
                 </div>
->>>>>>> f6e72543
               </div>
             );
           },
