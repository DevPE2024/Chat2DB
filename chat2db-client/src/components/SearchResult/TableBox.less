@import '../../styles/var.less';

.tableBox {
  position: absolute;
  top: 0;
  left: 0;
  right: 0;
  bottom: 0;
  display: none;
  overflow: auto;
  background-color: var(--color-bg-elevated);
}

.statusBar {
  position: sticky;
  bottom: 0;
  z-index: 30;
  padding: 4px 8px;
  font-size: 12px;
  display: flex;
  justify-content: start;
  align-items: center;
  border-top: 1px solid var(--color-border-secondary);
  background-color: var(--color-bg-elevated);
}

.tableItem {
  width: 100%;
  // .f-lines(1);
  cursor: pointer;
  display: flex;
  align-items: center;
  justify-content: space-between;

  // height: 100%;
  max-height: 120px;
  overflow-y: auto;

  &::-webkit-scrollbar {
    display: none;
  }

  &:hover .tableHoverBox {
    // display: flex !important;
    display: block;
  }
}

.tableHoverBox {
  width: 40px;
  display: none;
  align-items: center;
  // position: absolute;
  background-color: var(--color-bg);
  // top: 0;
  // right: 0;
  // bottom: 0;

  i {
    font-size: 15px;
    margin: 0px 2px;
  }

  i:hover {
    color: var(--custom-primary-color);
  }
}

<<<<<<< HEAD
.monacoEditor {
  height: 400px;
  margin: -15px;
}

.table {
=======
.table {
  --border-color: transparent;
>>>>>>> 753b4fa1
}<|MERGE_RESOLUTION|>--- conflicted
+++ resolved
@@ -66,15 +66,11 @@
   }
 }
 
-<<<<<<< HEAD
 .monacoEditor {
   height: 400px;
   margin: -15px;
 }
 
 .table {
-=======
-.table {
   --border-color: transparent;
->>>>>>> 753b4fa1
 }