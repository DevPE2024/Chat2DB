import { LangType } from '@/constants'
import menu from './menu';
import common from './common';
import connection from './connection';
import setting from './setting';
import workspace from './workspace';
import dashboard from './dashboard';
import chat from './chat';
<<<<<<< HEAD
import team from './team'
import login from './login';
=======
import editTable from './editTable';
>>>>>>> 7d696300

export default {
  lang: LangType.ZH_CN,
  ...connection,
  ...common,
  ...setting,
  ...workspace,
  ...menu,
  ...connection,
  ...dashboard,
  ...chat,
<<<<<<< HEAD
  ...team,
  ...login
=======
  ...editTable
>>>>>>> 7d696300
};<|MERGE_RESOLUTION|>--- conflicted
+++ resolved
@@ -6,12 +6,9 @@
 import workspace from './workspace';
 import dashboard from './dashboard';
 import chat from './chat';
-<<<<<<< HEAD
 import team from './team'
 import login from './login';
-=======
 import editTable from './editTable';
->>>>>>> 7d696300
 
 export default {
   lang: LangType.ZH_CN,
@@ -23,10 +20,7 @@
   ...connection,
   ...dashboard,
   ...chat,
-<<<<<<< HEAD
   ...team,
-  ...login
-=======
+  ...login,
   ...editTable
->>>>>>> 7d696300
 };