--- conflicted
+++ resolved
@@ -1,11 +1,7 @@
 @import '../../../../../styles/var.less';
 
-<<<<<<< HEAD
-.workspaceHeader{
-=======
 .workspaceHeader {
   flex-shrink: 0;
->>>>>>> beddd252
   display: flex;
   align-items: center;
   justify-content: space-between;
@@ -15,19 +11,37 @@
   background-color: var(--color-bg-subtle);
   border-bottom: 1px solid var(--color-border-secondary);
   font-weight: bold;
-<<<<<<< HEAD
   height: 36px;
 }
 
-.changeBox{
+.workspaceHeaderRight{
+  width: 0px;
+  flex: 1;
+  flex-shrink: 0;
+  overflow: hidden;
+}
+
+.workspaceHeaderLeft{
   display: flex;
   align-items: center;
   flex: 1;
-=======
->>>>>>> beddd252
+}
+
+.workspaceHeaderCenter{
+  flex-shrink: 0;
+  display: flex;
+  justify-content: center;
+  padding: 0px 40px;
+}
+
+.databaseTypeIcon{
+  margin-right: 10px;
+  font-weight: 400;
+  color: var(--color-primary);
 }
 
 .refreshBox {
+  flex-shrink: 0;
   margin-left: 10px;
   overflow: hidden;
   height: 18px;
@@ -57,6 +71,7 @@
   cursor: pointer;
   padding: 0px 6px;
   border-radius: 6px;
+  .f-single-line();
 
   &:hover {
     color: var(--color-primary);
@@ -66,21 +81,13 @@
   .typeIcon {
     margin-right: 6px;
   }
-<<<<<<< HEAD
 }
 
 .arrow{
+  flex-shrink: 0;
   font-size: 10px;
   margin: 0px 4px;
   transform: translateY(1px);
-=======
-
-  .arrow {
-    font-size: 10px;
-    margin: 0px 10px;
-    transform: translateY(1px);
-  }
->>>>>>> beddd252
 }
 
 .refreshIcon {
