--- conflicted
+++ resolved
@@ -23,13 +23,8 @@
     showQuickJumper: true,
     // pageSizeOptions: ['10', '20', '30', '40'],
   });
-<<<<<<< HEAD
   const [showCreateConnection, setShowCreateConnection] = useState(false)
-  const connectionInfo = useRef<IConnectionDetails>(null);
-=======
-  const [showCreateConnection, setShowCreateConnection] = useState(false);
-  const connectionInfo = useRef<IConnectionDetails>();
->>>>>>> c2483692
+  const connectionInfo = useRef<IConnectionDetails | null>(null);
 
   const [drawerInfo, setDrawerInfo] = useState<{ open: boolean; type: AffiliationType; id?: number }>({
     open: false,
@@ -97,7 +92,7 @@
 
   const queryDataSourceList = async () => {
     const { searchKey, current: pageNo, pageSize } = pagination;
-    let res = await getDataSourceList({ searchKey, pageNo, pageSize });
+    const res = await getDataSourceList({ searchKey, pageNo, pageSize });
     if (res) {
       setDataSource(res?.data ?? []);
       setPagination({
@@ -132,7 +127,7 @@
       return;
     }
 
-    let detail = await ConnectionServer.getDetails({ id });
+    const detail = await ConnectionServer.getDetails({ id });
     connectionInfo.current = detail;
     setShowCreateConnection(true);
   };
