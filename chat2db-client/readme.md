## 技术选型

1. 脚手架：umi v4
2. 组件库：antd v5
3. 状态管理库 dva
4. 图表库
5. 国际化

目录结构 tree ./ -L 2 -I node_modules

## 启动项目
<<<<<<< HEAD
  强制使用yarn，因为环境变量、lock文件只维护了yarn，npm/pnpm可能会产生意想不到的bug
  node版本要求16以上
  `npm i -g yarn`
  `yarn`
  `yarn run build:web:prod`
  `cp -r dist ../chat2db-server/chat2db-server-start/src/main/resources/static/front` (复制打包结果到指定目录。windows可能命令不一样，可以手动复制下)
  之后就可以启动后端了 `mvn clean package -B '-Dmaven.test.skip=true' -f chat2db-server/pom.xml`

  启动前端项目调试
  `yarn run start:web`
   注意：因为electron包比较难下载，如果yarn时electron下载失败或超时，可以删除掉chat2db-client/package.json下的electron，再次yarn

## TS书写规范
  1. 所有的interface 与 type 必须已I开头
    `interface IState { name: string }` // good
    `interface State { name: string }` // bad
  

## 如何使用国际化 
=======

强制使用 yarn，因为环境变量、lock 文件只维护了 yarn，npm/pnpm 可能会产生意想不到的 bug node 版本要求 16 以上 `npm i -g yarn` `yarn` `yarn run build:web:prod` `cp -r dist ../chat2db-server/chat2db-server-start/src/main/resources/static/front` (复制打包结果到指定目录。windows 可能命令不一样，可以手动复制下) 之后就可以启动后端了 `mvn clean package -B '-Dmaven.test.skip=true' -f chat2db-server/pom.xml`

启动前端项目调试 `yarn run start:web` 注意：因为 electron 包比较难下载，如果 yarn 时 electron 下载失败或超时，可以删除掉 chat2db-client/package.json 下的 electron，再次 yarn

## TS 书写规范

1. 所有的 interface 与 type 必须已 I 开头 `interface IState { name: string }` // good `interface State { name: string }` // bad

## 如何在 js 与 css 中使用颜色

具体转换在 /theme/index.ts 中的 injectThemeVar

- js 在 window.\_AppThemePack 中去取 eg：`window._AppThemePack.controlItemBgActive` // good
- css eg: `background: var(--control-item-bg-active)` // good
- css `color: #fff` // bad

## 如何使用国际化
>>>>>>> 32470056

所有 key 参考格式为 `模块名称.文案类型.文案描述`。若文案包含可变部分，可使用 `{1}`、`{2}`、`{3}` 代替。

`src/i18n/index.ts` 中默认导出 `i18n` 转换方法，可以将 key 转换为对应的实际文案。文案中的 `{1}` 将被替换为第二个入参，以此类推。例如：

```tsx
// 'home.tip.welcome': '欢迎您，{1}！'
i18n('home.tip.welcome', user.name); // => '欢迎您，张三！'
```

也可以使用 `src/i18n/index.ts` 中导出的 `i18nElement` 方法，可以将文案中的占位符替换为 JSX 元素。例如：

```tsx
i18nElement('home.tip.welcome', <b>{user.name}</b>); // => <>欢迎您，<b>张三</b>！</>'
```

```code
├── dist
│   ├── index.html
│   ├── layouts__index.async.js
│   ├── layouts__index.chunk.css
│   ├── p__docs.async.js
│   ├── p__index.async.js
│   └── umi.js
├── package.json
├── readme.md
├── release
│   ├── Chat2DB-1.0.0-arm64-mac.zip
│   ├── Chat2DB-1.0.0-arm64-mac.zip.blockmap
│   ├── Chat2DB-1.0.0-arm64.dmg
│   ├── Chat2DB-1.0.0-arm64.dmg.blockmap
│   ├── builder-debug.yml
│   ├── builder-effective-config.yaml
│   └── mac-arm64
├── src
│   ├── assets
│   ├── blocks
│   ├── components
│   ├── config
│   ├── constant
│   ├── layouts
│   ├── locales
│   ├── main
│   ├── models
│   ├── pages
│   ├── typings
│   └── utils
├── tsconfig.json
├── typings.d.ts
└── yarn.lock
```<|MERGE_RESOLUTION|>--- conflicted
+++ resolved
@@ -9,35 +9,17 @@
 目录结构 tree ./ -L 2 -I node_modules
 
 ## 启动项目
-<<<<<<< HEAD
-  强制使用yarn，因为环境变量、lock文件只维护了yarn，npm/pnpm可能会产生意想不到的bug
-  node版本要求16以上
-  `npm i -g yarn`
-  `yarn`
-  `yarn run build:web:prod`
-  `cp -r dist ../chat2db-server/chat2db-server-start/src/main/resources/static/front` (复制打包结果到指定目录。windows可能命令不一样，可以手动复制下)
-  之后就可以启动后端了 `mvn clean package -B '-Dmaven.test.skip=true' -f chat2db-server/pom.xml`
 
-  启动前端项目调试
-  `yarn run start:web`
-   注意：因为electron包比较难下载，如果yarn时electron下载失败或超时，可以删除掉chat2db-client/package.json下的electron，再次yarn
-
-## TS书写规范
-  1. 所有的interface 与 type 必须已I开头
-    `interface IState { name: string }` // good
-    `interface State { name: string }` // bad
-  
-
-## 如何使用国际化 
-=======
 
 强制使用 yarn，因为环境变量、lock 文件只维护了 yarn，npm/pnpm 可能会产生意想不到的 bug node 版本要求 16 以上 `npm i -g yarn` `yarn` `yarn run build:web:prod` `cp -r dist ../chat2db-server/chat2db-server-start/src/main/resources/static/front` (复制打包结果到指定目录。windows 可能命令不一样，可以手动复制下) 之后就可以启动后端了 `mvn clean package -B '-Dmaven.test.skip=true' -f chat2db-server/pom.xml`
 
 启动前端项目调试 `yarn run start:web` 注意：因为 electron 包比较难下载，如果 yarn 时 electron 下载失败或超时，可以删除掉 chat2db-client/package.json 下的 electron，再次 yarn
 
-## TS 书写规范
+## TS书写规范
 
-1. 所有的 interface 与 type 必须已 I 开头 `interface IState { name: string }` // good `interface State { name: string }` // bad
+  1. 所有的interface 与 type 必须已I开头
+    `interface IState { name: string }` // good
+    `interface State { name: string }` // bad
 
 ## 如何在 js 与 css 中使用颜色
 
@@ -48,7 +30,6 @@
 - css `color: #fff` // bad
 
 ## 如何使用国际化
->>>>>>> 32470056
 
 所有 key 参考格式为 `模块名称.文案类型.文案描述`。若文案包含可变部分，可使用 `{1}`、`{2}`、`{3}` 代替。
 
