package ai.chat2db.plugin.h2;

import java.sql.Connection;
import java.sql.ResultSet;
import java.sql.ResultSetMetaData;
import java.util.*;
import java.util.stream.Collectors;

import ai.chat2db.plugin.h2.builder.H2SqlBuilder;
import ai.chat2db.spi.MetaData;
import ai.chat2db.spi.SqlBuilder;
import ai.chat2db.spi.jdbc.DefaultMetaService;
import ai.chat2db.spi.jdbc.DefaultSqlBuilder;
import ai.chat2db.spi.model.*;
import ai.chat2db.spi.sql.SQLExecutor;
import ai.chat2db.spi.util.SortUtils;
import jakarta.validation.constraints.NotEmpty;
import lombok.extern.slf4j.Slf4j;
import org.apache.commons.lang3.StringUtils;

@Slf4j
public class H2Meta extends DefaultMetaService implements MetaData {


    private List<String> systemSchemas = Arrays.asList("INFORMATION_SCHEMA");
    @Override
    public List<Schema> schemas(Connection connection, String databaseName) {
        List<Schema> schemas = SQLExecutor.getInstance().schemas(connection, databaseName, null);
        return SortUtils.sortSchema(schemas, systemSchemas);
    }
    @Override
    public String tableDDL(Connection connection, @NotEmpty String databaseName, String schemaName,
        @NotEmpty String tableName) {
        return getDDL(connection, databaseName, schemaName, tableName);
    }

    private String getDDL(Connection connection, String databaseName, String schemaName, String tableName) {

         try{
            List<String> columnDefinitions = getColumnDefinitions(connection, databaseName, schemaName, tableName);
            Map<String, List<String>> indexMap = getIndexInfo(connection, databaseName, schemaName, tableName);   
            StringBuilder createTableDDL = new StringBuilder("CREATE TABLE ");
            createTableDDL.append(tableName).append(" (\n");
            createTableDDL.append(String.join(",\n", columnDefinitions));
            createTableDDL.append("\n);\n");

             // Output index information
            for (Map.Entry<String, List<String>> entry : indexMap.entrySet()) {
                String indexName = entry.getKey();
                List<String> columnList = entry.getValue();
                String indexColumns = String.join(", ", columnList);
                String createIndexDDL = String.format("CREATE INDEX %s ON %s (%s);", indexName, tableName, indexColumns);
                createTableDDL.append(createIndexDDL);
            }
            return createTableDDL.toString();
        } catch (Exception e) {
            e.printStackTrace();
        }
        return "";
    }

    private List<String> getColumnDefinitions(Connection connection, String databaseName, String schemaName, String tableName) {
        List<String> columnDefinitions = new ArrayList<>();
        try (ResultSet columns = connection.getMetaData().getColumns(databaseName, schemaName, tableName, null)) {
            while (columns.next()) {
                String columnName = columns.getString("COLUMN_NAME");
                String columnType = columns.getString("TYPE_NAME");
                int columnSize = columns.getInt("COLUMN_SIZE");
                String remarks = columns.getString("REMARKS");
                String defaultValue = columns.getString("COLUMN_DEF");
                String nullable = columns.getInt("NULLABLE") == ResultSetMetaData.columnNullable ? "NULL" : "NOT NULL";
                StringBuilder columnDefinition = new StringBuilder();
                columnDefinition.append(columnName).append(" ").append(columnType);
                if (columnSize != 0) {
                    columnDefinition.append("(").append(columnSize).append(")");
                }
                columnDefinition.append(" ").append(nullable);
                if (defaultValue != null) {
                    columnDefinition.append(" DEFAULT ").append(defaultValue);
                }
                if (remarks != null) {
                    columnDefinition.append(" COMMENT '").append(remarks).append("'");
                }
                columnDefinitions.add(columnDefinition.toString());
            }
        } catch (Exception e) {
           throw new RuntimeException(e);
        }
        return columnDefinitions;
    }

    private Map<String, List<String>> getIndexInfo(Connection connection, String databaseName, String schemaName, String tableName) {
        Map<String, List<String>> indexMap = new HashMap<>();
        try (ResultSet indexes = connection.getMetaData().getIndexInfo(databaseName, schemaName, tableName, false, false)) {
            while (indexes.next()) {
                String indexName = indexes.getString("INDEX_NAME");
                String columnName = indexes.getString("COLUMN_NAME");
                if (indexName != null) {
                    indexMap.computeIfAbsent(indexName, k -> new ArrayList<>()).add(columnName);
                }
            }
<<<<<<< HEAD
        } catch (SQLException e) {
           throw new RuntimeException(e);
=======
            StringBuilder createTableDDL = new StringBuilder("CREATE TABLE ");
            createTableDDL.append(tableName).append(" (\n");
            createTableDDL.append(String.join(",\n", columnDefinitions));
            createTableDDL.append("\n);\n");
            // Output index information
            for (Map.Entry<String, List<String>> entry : indexMap.entrySet()) {
                String indexName = entry.getKey();
                List<String> columnList = entry.getValue();
                String indexColumns = String.join(", ", columnList);
                String createIndexDDL = String.format("CREATE INDEX %s ON %s (%s);", indexName, tableName,
                    indexColumns);
                createTableDDL.append(createIndexDDL);
            }
            return createTableDDL.toString();

        } catch (Exception e) {
            log.error("Failed to get table DDL", e);
>>>>>>> a4f96cb9
        }
        return indexMap;
    }

    private static String ROUTINES_SQL
        =
        "SELECT SPECIFIC_NAME, ROUTINE_DEFINITION FROM information_schema.routines WHERE "
            + "routine_type = '%s' AND ROUTINE_SCHEMA ='%s'  AND "
            + "routine_name = '%s';";

    @Override
    public Function function(Connection connection, @NotEmpty String databaseName, String schemaName,
        String functionName) {

        String sql = String.format(ROUTINES_SQL, "FUNCTION", databaseName, functionName);
        return SQLExecutor.getInstance().execute(connection, sql, resultSet -> {
            Function function = new Function();
            function.setDatabaseName(databaseName);
            function.setSchemaName(schemaName);
            function.setFunctionName(functionName);
            if (resultSet.next()) {
                function.setSpecificName(resultSet.getString("SPECIFIC_NAME"));
                function.setFunctionBody(resultSet.getString("ROUTINE_DEFINITION"));
            }

            return function;
        });

    }

    private static String TRIGGER_SQL
        = "SELECT TRIGGER_NAME,JAVA_CLASS  FROM INFORMATION_SCHEMA.TRIGGERS where "
        + "TRIGGER_SCHEMA = '%s' AND TRIGGER_NAME = '%s';";

    private static String TRIGGER_SQL_LIST
        = "SELECT TRIGGER_NAME FROM INFORMATION_SCHEMA.TRIGGERS where TRIGGER_CATALOG = '%s' AND TRIGGER_SCHEMA = '%s';";

    @Override
    public List<Trigger> triggers(Connection connection, String databaseName, String schemaName) {
        List<Trigger> triggers = new ArrayList<>();
        String sql = String.format(TRIGGER_SQL_LIST, databaseName,schemaName);
        return SQLExecutor.getInstance().execute(connection, sql, resultSet -> {
            while (resultSet.next()) {
                Trigger trigger = new Trigger();
                trigger.setTriggerName(resultSet.getString("TRIGGER_NAME"));
                trigger.setSchemaName(schemaName);
                trigger.setDatabaseName(databaseName);
                triggers.add(trigger);
            }
            return triggers;
        });
    }

    @Override
    public Trigger trigger(Connection connection, @NotEmpty String databaseName, String schemaName,
        String triggerName) {

        String sql = String.format(TRIGGER_SQL, databaseName, triggerName);
        return SQLExecutor.getInstance().execute(connection, sql, resultSet -> {
            Trigger trigger = new Trigger();
            trigger.setDatabaseName(databaseName);
            trigger.setSchemaName(schemaName);
            trigger.setTriggerName(triggerName);
            if (resultSet.next()) {
                trigger.setTriggerBody(resultSet.getString("JAVA_CLASS"));
            }
            return trigger;
        });
    }

    @Override
    public Procedure procedure(Connection connection, @NotEmpty String databaseName, String schemaName,
        String procedureName) {
        String sql = String.format(ROUTINES_SQL, "PROCEDURE", databaseName, procedureName);
        return SQLExecutor.getInstance().execute(connection, sql, resultSet -> {
            Procedure procedure = new Procedure();
            procedure.setDatabaseName(databaseName);
            procedure.setSchemaName(schemaName);
            procedure.setProcedureName(procedureName);
            if (resultSet.next()) {
                procedure.setSpecificName(resultSet.getString("SPECIFIC_NAME"));
                procedure.setProcedureBody(resultSet.getString("ROUTINE_DEFINITION"));
            }
            return procedure;
        });
    }

    private static String VIEW_SQL
        = "SELECT VIEW_DEFINITION FROM INFORMATION_SCHEMA.VIEWS WHERE TABLE_CATALOG = '%s' AND TABLE_SCHEMA = '%s' "
        + "AND TABLE_NAME = '%s';";

    @Override
    public Table view(Connection connection, String databaseName, String schemaName, String viewName) {
        String sql = String.format(VIEW_SQL, databaseName, schemaName, viewName);
        return SQLExecutor.getInstance().execute(connection, sql, resultSet -> {
            Table table = new Table();
            table.setDatabaseName(databaseName);
            table.setSchemaName(schemaName);
            table.setName(viewName);
            if (resultSet.next()) {
                table.setDdl(resultSet.getString("VIEW_DEFINITION"));
            }
            return table;
        });
    }
    @Override
    public SqlBuilder getSqlBuilder() {
        return new H2SqlBuilder();
    }


    @Override
    public String getMetaDataName(String... names) {
        return Arrays.stream(names).filter(name -> StringUtils.isNotBlank(name)).map(name -> "\"" + name + "\"").collect(Collectors.joining("."));
    }

    @Override
    public List<String> getSystemSchemas() {
        return systemSchemas;
    }
}<|MERGE_RESOLUTION|>--- conflicted
+++ resolved
@@ -99,28 +99,8 @@
                     indexMap.computeIfAbsent(indexName, k -> new ArrayList<>()).add(columnName);
                 }
             }
-<<<<<<< HEAD
         } catch (SQLException e) {
            throw new RuntimeException(e);
-=======
-            StringBuilder createTableDDL = new StringBuilder("CREATE TABLE ");
-            createTableDDL.append(tableName).append(" (\n");
-            createTableDDL.append(String.join(",\n", columnDefinitions));
-            createTableDDL.append("\n);\n");
-            // Output index information
-            for (Map.Entry<String, List<String>> entry : indexMap.entrySet()) {
-                String indexName = entry.getKey();
-                List<String> columnList = entry.getValue();
-                String indexColumns = String.join(", ", columnList);
-                String createIndexDDL = String.format("CREATE INDEX %s ON %s (%s);", indexName, tableName,
-                    indexColumns);
-                createTableDDL.append(createIndexDDL);
-            }
-            return createTableDDL.toString();
-
-        } catch (Exception e) {
-            log.error("Failed to get table DDL", e);
->>>>>>> a4f96cb9
         }
         return indexMap;
     }
