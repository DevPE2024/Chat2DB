--- conflicted
+++ resolved
@@ -10,12 +10,9 @@
 import org.apache.commons.lang3.StringUtils;
 
 
-<<<<<<< HEAD
 
 public class HiveSqlBuilder extends DefaultSqlBuilder implements SqlBuilder<Table> {
-=======
-public class HiveSqlBuilder extends DefaultSqlBuilder {
->>>>>>> d9b1df54
+
     @Override
     public String buildCreateTableSql(Table table) {
         StringBuilder script = new StringBuilder();
