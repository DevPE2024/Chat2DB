--- conflicted
+++ resolved
@@ -263,24 +263,17 @@
     @Override
     public Trigger trigger(Connection connection, @NotEmpty String databaseName, String schemaName,
                            String triggerName) {
-<<<<<<< HEAD
+
 
         String sql = String.format(TRIGGER_DDL_SQL, schemaName, triggerName);
-=======
-        String sql = String.format(ROUTINES_SQL, "TRIGGER", triggerName);
->>>>>>> e7909cdf
         return SQLExecutor.getInstance().execute(connection, sql, resultSet -> {
             Trigger trigger = new Trigger();
             trigger.setDatabaseName(databaseName);
             trigger.setSchemaName(schemaName);
             trigger.setTriggerName(triggerName);
-<<<<<<< HEAD
             if (resultSet.next()) {
                 trigger.setTriggerBody(resultSet.getString("ddl"));
             }
-=======
-            trigger.setTriggerBody(sb.toString());
->>>>>>> e7909cdf
             return trigger;
         });
     }
