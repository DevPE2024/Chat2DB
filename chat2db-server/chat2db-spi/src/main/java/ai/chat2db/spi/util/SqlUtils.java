--- conflicted
+++ resolved
@@ -153,12 +153,9 @@
                 }
             } catch (Exception e) {
                 log.error("sqlSplitProcessor error", e);
-<<<<<<< HEAD
-=======
             }
             if (removeComment) {
                 sql = SQLParserUtils.removeComment(sql, dbType);
->>>>>>> cfffc0a8
             }
 //            sql = removeDelimiter(sql);
             if (StringUtils.isBlank(sql)) {
