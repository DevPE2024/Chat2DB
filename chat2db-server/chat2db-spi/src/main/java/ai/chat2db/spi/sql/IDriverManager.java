--- conflicted
+++ resolved
@@ -76,48 +76,28 @@
     }
 
     public static Connection getConnection(String url, Properties info, DriverConfig driver)
-<<<<<<< HEAD
         throws SQLException {
         if (Objects.isNull(url)) {
             throw new SQLException("The url cannot be null", SQL_STATE_CODE);
-=======
-            throws SQLException {
-        if (url == null) {
-            throw new SQLException("The url cannot be null", "08001");
->>>>>>> 8248a5f8
         }
 
         DriverEntry driverEntry = DRIVER_ENTRY_MAP.get(driver.getJdbcDriver());
         if (Objects.isNull(driverEntry)) {
             driverEntry = getJDBCDriver(driver);
         }
-<<<<<<< HEAD
 
         try (Connection connection = driverEntry.getDriver().connect(url, info)) {
             if (Objects.isNull(connection)) {
                 throw new SQLException(String.format("driver.connect return null , No suitable driver found for url %s", url), SQL_STATE_CODE);
-=======
-        try {
-            Connection connection = driverEntry.getDriver().connect(url, info);
-            if (connection == null) {
-                throw new SQLException("driver.connect return null , No suitable driver found for url " + url, "08001");
->>>>>>> 8248a5f8
+
             }
             return connection;
         } catch (SQLException sqlException) {
             Connection con = tryConnectionAgain(driverEntry, url, info);
-<<<<<<< HEAD
 
             if (Objects.isNull(con)) {
                 throw new SQLException(String.format("Cannot create connection (%s)", sqlException.getMessage()), SQL_STATE_CODE,
                     sqlException);
-=======
-            if (con != null) {
-                return con;
-            } else {
-                throw new SQLException("Cannot create connection (" + var7.getMessage() + ")", "08001",
-                        var7);
->>>>>>> 8248a5f8
             }
 
             return con;
