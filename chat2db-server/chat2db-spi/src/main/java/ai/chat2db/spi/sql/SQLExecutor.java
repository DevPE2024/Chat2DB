--- conflicted
+++ resolved
@@ -258,11 +258,7 @@
             Header header = headerList.get(i);
             if ("CAHT2DB_AUTO_ROW_ID".equals(header.getName())) {
                 headerList.remove(i);
-<<<<<<< HEAD
-                return i+1;
-=======
                 return i + 1;
->>>>>>> 04d79a32
             }
         }
         return -1;
