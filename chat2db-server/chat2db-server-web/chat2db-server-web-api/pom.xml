<?xml version="1.0" encoding="UTF-8"?>
<project xmlns="http://maven.apache.org/POM/4.0.0"
         xmlns:xsi="http://www.w3.org/2001/XMLSchema-instance"
         xsi:schemaLocation="http://maven.apache.org/POM/4.0.0 http://maven.apache.org/xsd/maven-4.0.0.xsd">
    <parent>
        <groupId>ai.chat2db</groupId>
        <artifactId>chat2db-server-web</artifactId>
        <version>${revision}</version>
        <relativePath>../pom.xml</relativePath>
    </parent>
    <modelVersion>4.0.0</modelVersion>
    <artifactId>chat2db-server-web-api</artifactId>
    <packaging>jar</packaging>
    <name>chat2db-server-web-api</name>

    <dependencies>
        <dependency>
            <groupId>ai.chat2db</groupId>
            <artifactId>chat2db-server-tools-common</artifactId>
        </dependency>
        <dependency>
            <groupId>ai.chat2db</groupId>
            <artifactId>chat2db-server-domain-api</artifactId>
        </dependency>
        <dependency>
            <groupId>ai.chat2db</groupId>
            <artifactId>chat2db-server-common-api</artifactId>
        </dependency>
        <dependency>
            <groupId>ai.chat2db</groupId>
            <artifactId>chat2db-server-domain-core</artifactId>
        </dependency>
        <dependency>
            <groupId>org.springframework.boot</groupId>
            <artifactId>spring-boot-starter-web</artifactId>
        </dependency>
        <dependency>
            <groupId>org.springframework</groupId>
            <artifactId>spring-aspects</artifactId>
        </dependency>
        <dependency>
            <groupId>com.unfbx</groupId>
            <artifactId>chatgpt-java</artifactId>
        </dependency>
        <dependency>
            <groupId>com.theokanning.openai-gpt3-java</groupId>
            <artifactId>service</artifactId>
<<<<<<< HEAD
        </dependency>
        <dependency>
            <groupId>commons-io</groupId>
            <artifactId>commons-io</artifactId>
        </dependency>

        <!-- http -->
        <dependency>
            <groupId>com.dtflys.forest</groupId>
            <artifactId>forest-spring-boot3-starter</artifactId>
        </dependency>
        <dependency>
            <groupId>com.alibaba</groupId>
            <artifactId>easyexcel</artifactId>
        </dependency>
        <!--poi-tl-->
        <dependency>
            <groupId>com.deepoove</groupId>
            <artifactId>poi-tl</artifactId>
        </dependency>
        <!--pdf-->
        <dependency>
            <groupId>com.itextpdf</groupId>
            <artifactId>itext-asian</artifactId>
        </dependency>
        <dependency>
            <groupId>com.itextpdf</groupId>
            <artifactId>itextpdf</artifactId>
        </dependency>
        <dependency>
            <groupId>org.apache.pdfbox</groupId>
            <artifactId>pdfbox</artifactId>
        </dependency>
        <dependency>
            <groupId>ai.chat2db</groupId>
            <artifactId>chat2db-spi</artifactId>
=======
>>>>>>> 8351f2b5
        </dependency>
        <dependency>
            <groupId>commons-io</groupId>
            <artifactId>commons-io</artifactId>
        </dependency>

        <!-- http -->
        <dependency>
            <groupId>com.dtflys.forest</groupId>
            <artifactId>forest-spring-boot3-starter</artifactId>
        </dependency>
        <dependency>
            <groupId>com.alibaba</groupId>
            <artifactId>easyexcel</artifactId>
        </dependency>
        <!--poi-tl-->
        <dependency>
            <groupId>com.deepoove</groupId>
            <artifactId>poi-tl</artifactId>
        </dependency>
        <!--pdf-->
        <dependency>
            <groupId>com.itextpdf</groupId>
            <artifactId>itext-asian</artifactId>
        </dependency>
        <dependency>
            <groupId>com.itextpdf</groupId>
            <artifactId>itextpdf</artifactId>
        </dependency>
        <dependency>
            <groupId>org.apache.pdfbox</groupId>
            <artifactId>pdfbox</artifactId>
        </dependency>
        <dependency>
            <groupId>ai.chat2db</groupId>
            <artifactId>chat2db-spi</artifactId>
        </dependency>


        <dependency>
            <groupId>org.ansj</groupId>
            <artifactId>ansj_seg</artifactId>
        </dependency>

    </dependencies>

</project><|MERGE_RESOLUTION|>--- conflicted
+++ resolved
@@ -45,45 +45,6 @@
         <dependency>
             <groupId>com.theokanning.openai-gpt3-java</groupId>
             <artifactId>service</artifactId>
-<<<<<<< HEAD
-        </dependency>
-        <dependency>
-            <groupId>commons-io</groupId>
-            <artifactId>commons-io</artifactId>
-        </dependency>
-
-        <!-- http -->
-        <dependency>
-            <groupId>com.dtflys.forest</groupId>
-            <artifactId>forest-spring-boot3-starter</artifactId>
-        </dependency>
-        <dependency>
-            <groupId>com.alibaba</groupId>
-            <artifactId>easyexcel</artifactId>
-        </dependency>
-        <!--poi-tl-->
-        <dependency>
-            <groupId>com.deepoove</groupId>
-            <artifactId>poi-tl</artifactId>
-        </dependency>
-        <!--pdf-->
-        <dependency>
-            <groupId>com.itextpdf</groupId>
-            <artifactId>itext-asian</artifactId>
-        </dependency>
-        <dependency>
-            <groupId>com.itextpdf</groupId>
-            <artifactId>itextpdf</artifactId>
-        </dependency>
-        <dependency>
-            <groupId>org.apache.pdfbox</groupId>
-            <artifactId>pdfbox</artifactId>
-        </dependency>
-        <dependency>
-            <groupId>ai.chat2db</groupId>
-            <artifactId>chat2db-spi</artifactId>
-=======
->>>>>>> 8351f2b5
         </dependency>
         <dependency>
             <groupId>commons-io</groupId>
