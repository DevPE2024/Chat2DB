package ai.chat2db.server.web.api.controller.rdb;

import ai.chat2db.server.domain.api.param.*;
import ai.chat2db.server.domain.api.param.datasource.DatabaseCreateParam;
import ai.chat2db.server.domain.api.service.DatabaseService;
import ai.chat2db.server.domain.api.service.DlTemplateService;
import ai.chat2db.server.domain.api.service.TableService;
import ai.chat2db.server.tools.base.wrapper.result.ActionResult;
import ai.chat2db.server.tools.base.wrapper.result.DataResult;
import ai.chat2db.server.tools.base.wrapper.result.ListResult;
import ai.chat2db.server.tools.base.wrapper.result.PageResult;
import ai.chat2db.server.tools.base.wrapper.result.web.WebPageResult;
import ai.chat2db.server.web.api.aspect.ConnectionInfoAspect;
import ai.chat2db.server.web.api.controller.ai.EmbeddingController;
import ai.chat2db.server.web.api.controller.data.source.request.DataSourceBaseRequest;
import ai.chat2db.server.web.api.controller.rdb.converter.RdbWebConverter;
import ai.chat2db.server.web.api.controller.rdb.request.*;
import ai.chat2db.server.web.api.controller.rdb.vo.*;
import ai.chat2db.spi.model.*;
import ai.chat2db.spi.sql.Chat2DBContext;
import ai.chat2db.spi.sql.ConnectInfo;
import com.google.common.collect.Lists;
import jakarta.validation.Valid;
import lombok.extern.slf4j.Slf4j;
import org.springframework.beans.factory.annotation.Autowired;
import org.springframework.web.bind.annotation.*;

import java.util.List;
import java.util.concurrent.ExecutorService;
import java.util.concurrent.Executors;

/**
 * mysql表运维类
 *
 * @author moji
 * @version MysqlTableManageController.java, v 0.1 2022年09月16日 17:41 moji Exp $
 * @date 2022/09/16
 */
@ConnectionInfoAspect
@RequestMapping("/api/rdb/ddl")
@RestController
@Slf4j
@Deprecated
public class RdbDdlController extends EmbeddingController {

    @Autowired
    private TableService tableService;

    @Autowired
    private DlTemplateService dlTemplateService;

    @Autowired
    private RdbWebConverter rdbWebConverter;

    @Autowired
    private DatabaseService databaseService;

    public static ExecutorService singleThreadExecutor = Executors.newSingleThreadExecutor();

    /**
     * 查询当前DB下的表列表
     *
     * @param request
     * @return
     */
    @GetMapping("/list")
    public WebPageResult<TableVO> list(@Valid TableBriefQueryRequest request) {
        TablePageQueryParam queryParam = rdbWebConverter.tablePageRequest2param(request);
        TableSelector tableSelector = new TableSelector();
        tableSelector.setColumnList(false);
        tableSelector.setIndexList(false);

        PageResult<Table> tableDTOPageResult = tableService.pageQuery(queryParam, tableSelector);
        List<TableVO> tableVOS = rdbWebConverter.tableDto2vo(tableDTOPageResult.getData());

        ConnectInfo connectInfo = Chat2DBContext.getConnectInfo();
        singleThreadExecutor.submit(() -> {
            try {
                Chat2DBContext.putContext(connectInfo);
<<<<<<< HEAD
=======
                syncTableVector(request);
>>>>>>> 8351f2b5
                syncTableEs(request);
            } catch (Exception e) {
                log.error("sync table vector error", e);
            } finally {
                Chat2DBContext.removeContext();
            }
            log.info("sync table vector finish");
        });
        return WebPageResult.of(tableVOS, tableDTOPageResult.getTotal(), request.getPageNo(),
            request.getPageSize());
    }

    /**
     * 查询数据库里包含的schema_list
     *
     * @param request
     * @return
     */
    @GetMapping("/schema_list")
    public ListResult<SchemaVO> schemaList(@Valid DataSourceBaseRequest request) {
        SchemaQueryParam queryParam = SchemaQueryParam.builder().dataBaseName(request.getDatabaseName()).build();
        ListResult<Schema> tableColumns = databaseService.querySchema(queryParam);
        List<SchemaVO> tableVOS = rdbWebConverter.schemaDto2vo(tableColumns.getData());
        return ListResult.of(tableVOS);
    }

    /**
     * 查询数据库里包含的database_schema_list
     *
     * @param request
     * @return
     */
    @GetMapping("/database_schema_list")
    public DataResult<MetaSchemaVO> databaseSchemaList(@Valid DataSourceBaseRequest request) {
        MetaDataQueryParam queryParam = MetaDataQueryParam.builder().dataSourceId(request.getDataSourceId()).refresh(
            request.isRefresh()).build();
        DataResult<MetaSchema> result = databaseService.queryDatabaseSchema(queryParam);
        MetaSchemaVO schemaDto2vo = rdbWebConverter.metaSchemaDto2vo(result.getData());
        return DataResult.of(schemaDto2vo);
    }


    /**
     * 查询当前DB下的表columns
     * d
     *
     * @param request
     * @return
     */
    @GetMapping("/column_list")
    public ListResult<ColumnVO> columnList(@Valid TableDetailQueryRequest request) {
        TableQueryParam queryParam = rdbWebConverter.tableRequest2param(request);
        List<TableColumn> tableColumns = tableService.queryColumns(queryParam);
        List<ColumnVO> tableVOS = rdbWebConverter.columnDto2vo(tableColumns);
        return ListResult.of(tableVOS);
    }

    /**
     * 查询当前DB下的表index
     *
     * @param request
     * @return
     */
    @GetMapping("/index_list")
    public ListResult<IndexVO> indexList(@Valid TableDetailQueryRequest request) {
        TableQueryParam queryParam = rdbWebConverter.tableRequest2param(request);
        List<TableIndex> tableIndices = tableService.queryIndexes(queryParam);
        List<IndexVO> indexVOS = rdbWebConverter.indexDto2vo(tableIndices);
        return ListResult.of(indexVOS);
    }

    /**
     * 查询当前DB下的表key
     *
     * @param request
     * @return
     */
    @GetMapping("/key_list")
    public ListResult<IndexVO> keyList(@Valid TableDetailQueryRequest request) {
        // TODO 增加查询key实现
        return ListResult.of(Lists.newArrayList());
    }

    /**
     * 导出建表语句
     *
     * @param request
     * @return
     */
    @GetMapping("/export")
    public DataResult<String> export(@Valid DdlExportRequest request) {
        ShowCreateTableParam param = rdbWebConverter.ddlExport2showCreate(request);
        return tableService.showCreateTable(param);
    }

    /**
     * 建表语句样例
     *
     * @param request
     * @return
     */
    @GetMapping("/create/example")
    public DataResult<String> createExample(@Valid TableCreateDdlQueryRequest request) {
        return tableService.createTableExample(request.getDbType());
    }

    /**
     * 更新表语句样例
     *
     * @param request
     * @return
     */
    @GetMapping("/update/example")
    public DataResult<String> updateExample(@Valid TableUpdateDdlQueryRequest request) {
        return tableService.alterTableExample(request.getDbType());
    }

    /**
     * 获取表下列和索引等信息
     *
     * @param request
     * @return
     */
    @GetMapping("/query")
    public DataResult<TableVO> query(@Valid TableDetailQueryRequest request) {
        TableQueryParam queryParam = rdbWebConverter.tableRequest2param(request);
        TableSelector tableSelector = new TableSelector();
        tableSelector.setColumnList(true);
        tableSelector.setIndexList(true);
        DataResult<Table> tableDTODataResult = tableService.query(queryParam, tableSelector);
        TableVO tableVO = rdbWebConverter.tableDto2vo(tableDTODataResult.getData());
        return DataResult.of(tableVO);
    }

    /**
     * 获取修改表的sql语句
     *
     * @param request
     * @return
     */
    @GetMapping("/modify/sql")
    public ListResult<SqlVO> modifySql(@Valid TableModifySqlRequest request) {
        return tableService.buildSql(
                rdbWebConverter.tableRequest2param(request.getOldTable()),
                rdbWebConverter.tableRequest2param(request.getNewTable()))
            .map(rdbWebConverter::dto2vo);
    }

    /**
     * 删除表
     *
     * @param request
     * @return
     */
    @PostMapping("/delete")
    public ActionResult delete(@Valid @RequestBody TableDeleteRequest request) {
        DropParam dropParam = rdbWebConverter.tableDelete2dropParam(request);
        return tableService.drop(dropParam);
    }
}<|MERGE_RESOLUTION|>--- conflicted
+++ resolved
@@ -77,10 +77,7 @@
         singleThreadExecutor.submit(() -> {
             try {
                 Chat2DBContext.putContext(connectInfo);
-<<<<<<< HEAD
-=======
                 syncTableVector(request);
->>>>>>> 8351f2b5
                 syncTableEs(request);
             } catch (Exception e) {
                 log.error("sync table vector error", e);
