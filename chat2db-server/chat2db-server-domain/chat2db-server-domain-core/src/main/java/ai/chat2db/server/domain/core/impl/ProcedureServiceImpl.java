--- conflicted
+++ resolved
@@ -23,17 +23,8 @@
         return DataResult.of(Chat2DBContext.getMetaData().procedure(Chat2DBContext.getConnection(), databaseName, schemaName, procedureName));
     }
     @Override
-<<<<<<< HEAD
-    public ActionResult update(String databaseName, String schemaName, Procedure procedure) {
-        try {
-            Chat2DBContext.getDBManage().updateProcedure(Chat2DBContext.getConnection(), databaseName, schemaName, procedure);
-        } catch (SQLException e) {
-            e.printStackTrace();
-        }
-=======
     public ActionResult update(String databaseName, String schemaName, Procedure procedure) throws SQLException {
         Chat2DBContext.getDBManage().updateProcedure(Chat2DBContext.getConnection(), databaseName, schemaName, procedure);
->>>>>>> 181b7ff6
         return ActionResult.isSuccess();
     }
 }