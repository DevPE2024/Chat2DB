<project xmlns="http://maven.apache.org/POM/4.0.0" xmlns:xsi="http://www.w3.org/2001/XMLSchema-instance"
         xsi:schemaLocation="http://maven.apache.org/POM/4.0.0 http://maven.apache.org/maven-v4_0_0.xsd">

    <!-- 引入spring的启动项目 -->
    <parent>
        <groupId>org.springframework.boot</groupId>
        <artifactId>spring-boot-starter-parent</artifactId>
        <version>3.1.0</version>
    </parent>

    <modelVersion>4.0.0</modelVersion>
    <groupId>ai.chat2db</groupId>
    <artifactId>chat2db-server-parent</artifactId>
    <packaging>pom</packaging>
    <version>${revision}</version>
    <name>chat2db-server-parent</name>

    <properties>
        <!-- 当前项目的版本 用了flatten 仅修改这一个地方即可-->
        <revision>2.0.0-SNAPSHOT</revision>
        <maven.compiler.target>17</maven.compiler.target>
        <maven.compiler.source>17</maven.compiler.source>
        <java.version>17</java.version>
        <project.build.sourceEncoding>UTF-8</project.build.sourceEncoding>
        <project.reporting.outputEncoding>UTF-8</project.reporting.outputEncoding>
        <!-- 跳过测试 -->
        <maven.test.skip>true</maven.test.skip>
    </properties>

    <modules>
        <module>chat2db-server-domain</module>
        <module>chat2db-server-start</module>
        <module>chat2db-server-test</module>
        <module>chat2db-server-tools</module>
        <module>chat2db-server-web</module>
        <module>chat2db-spi</module>
        <module>chat2db-plugins</module>
    </modules>

    <dependencyManagement>
        <dependencies>
            <!-- 自带的包 -->
            <dependency>
                <groupId>ai.chat2db</groupId>
                <artifactId>chat2db-server-tools-base</artifactId>
                <version>${revision}</version>
            </dependency>
            <dependency>
                <groupId>ai.chat2db</groupId>
                <artifactId>chat2db-server-tools-common</artifactId>
                <version>${revision}</version>
            </dependency>
            <dependency>
                <groupId>ai.chat2db</groupId>
                <artifactId>chat2db-server-web-api</artifactId>
                <version>${revision}</version>
            </dependency>
            <dependency>
                <groupId>ai.chat2db</groupId>
                <artifactId>chat2db-server-admin-api</artifactId>
                <version>${revision}</version>
            </dependency>
            <dependency>
                <groupId>ai.chat2db</groupId>
                <artifactId>chat2db-server-common-api</artifactId>
                <version>${revision}</version>
            </dependency>
            <dependency>
                <groupId>ai.chat2db</groupId>
                <artifactId>chat2db-server-domain-api</artifactId>
                <version>${revision}</version>
            </dependency>
            <dependency>
                <groupId>ai.chat2db</groupId>
                <artifactId>chat2db-server-domain-core</artifactId>
                <version>${revision}</version>
            </dependency>
            <dependency>
                <groupId>ai.chat2db</groupId>
                <artifactId>chat2db-server-domain-repository</artifactId>
                <version>${revision}</version>
            </dependency>
<!--            <dependency>-->
<!--                <groupId>ai.chat2db</groupId>-->
<!--                <artifactId>chat2db-server-domain-support</artifactId>-->
<!--                <version>${revision}</version>-->
<!--            </dependency>-->
            <dependency>
                <groupId>ai.chat2db</groupId>
                <artifactId>chat2db-server-start</artifactId>
                <version>${revision}</version>
            </dependency>
            <dependency>
                <groupId>ai.chat2db</groupId>
                <artifactId>chat2db-spi</artifactId>
                <version>${revision}</version>
            </dependency>
            <dependency>
                <groupId>ai.chat2db</groupId>
                <artifactId>chat2db-plugins</artifactId>
                <version>${revision}</version>
            </dependency>
            <dependency>
                <groupId>org.apache.commons</groupId>
                <artifactId>commons-collections4</artifactId>
                <version>4.4</version>
            </dependency>
            <dependency>
                <groupId>com.google.guava</groupId>
                <artifactId>guava</artifactId>
                <version>32.0.1-jre</version>
            </dependency>
            <dependency>
                <groupId>cn.hutool</groupId>
                <artifactId>hutool-all</artifactId>
                <version>5.8.20</version>
            </dependency>
            <dependency>
                <groupId>com.alibaba.fastjson2</groupId>
                <artifactId>fastjson2</artifactId>
                <version>2.0.37</version>
            </dependency>

            <!-- mapstruct -->
            <dependency>
                <groupId>org.mapstruct</groupId>
                <artifactId>mapstruct</artifactId>
                <version>1.5.5.Final</version>
            </dependency>
            <dependency>
                <groupId>org.mapstruct</groupId>
                <artifactId>mapstruct-processor</artifactId>
                <version>1.5.5.Final</version>
            </dependency>
            <!-- 确保先生成lombok 再生成mapstruct -->
            <dependency>
                <groupId>org.projectlombok</groupId>
                <artifactId>lombok-mapstruct-binding</artifactId>
                <version>0.2.0</version>
            </dependency>

            <!-- 自带数据库 -->
            <dependency>
                <groupId>com.h2database</groupId>
                <artifactId>h2</artifactId>
                <version>2.1.214</version>
            </dependency>

            <!-- mybatis-plus -->
            <dependency>
                <groupId>com.baomidou</groupId>
                <artifactId>mybatis-plus-boot-starter</artifactId>
                <version>3.5.3.1</version>
            </dependency>
            <dependency>
                <groupId>com.baomidou</groupId>
                <artifactId>mybatis-plus-generator</artifactId>
                <version>3.5.3.1</version>
            </dependency>
            <dependency>
                <groupId>org.freemarker</groupId>
                <artifactId>freemarker</artifactId>
                <version>2.3.32</version>
            </dependency>

            <!-- druid -->
            <dependency>
                <groupId>com.alibaba</groupId>
                <artifactId>druid</artifactId>
                <version>1.2.18</version>
            </dependency>

            <!-- Sa-Token 权限认证，在线文档：https://sa-token.cc -->
            <dependency>
                <groupId>cn.dev33</groupId>
                <artifactId>sa-token-spring-boot3-starter</artifactId>
                <version>1.34.0</version>
            </dependency>
            <!-- Sa-Token 整合 jwt -->
            <dependency>
                <groupId>cn.dev33</groupId>
                <artifactId>sa-token-jwt</artifactId>
                <version>1.34.0</version>
                <exclusions>
                    <exclusion>
                        <artifactId>hutool-jwt</artifactId>
                        <groupId>cn.hutool</groupId>
                    </exclusion>
                </exclusions>
            </dependency>

            <!-- http -->
            <dependency>
                <groupId>com.dtflys.forest</groupId>
                <artifactId>forest-spring-boot3-starter</artifactId>
                <version>1.5.32</version>
            </dependency>

            <!-- 数据库版本管理 -->
            <dependency>
                <groupId>org.flywaydb</groupId>
                <artifactId>flyway-core</artifactId>
                <version>9.19.4</version>
            </dependency>
            <dependency>
                <groupId>org.flywaydb</groupId>
                <artifactId>flyway-mysql</artifactId>
                <version>9.19.4</version>
            </dependency>

            <dependency>
                <groupId>com.unfbx</groupId>
                <artifactId>chatgpt-java</artifactId>
                <version>1.0.8</version>
                <exclusions>
                    <exclusion>
                        <groupId>org.slf4j</groupId>
                        <artifactId>slf4j-simple</artifactId>
                    </exclusion>
                </exclusions>
            </dependency>
            <dependency>
                <groupId>com.theokanning.openai-gpt3-java</groupId>
                <artifactId>service</artifactId>
                <version>0.12.0</version>
            </dependency>

            <!-- https://mvnrepository.com/artifact/org.zalando/logbook-spring-boot-starter -->
            <dependency>
                <groupId>org.zalando</groupId>
                <artifactId>logbook-spring-boot-starter</artifactId>
                <version>3.3.0</version>
            </dependency>

            <!-- https://mvnrepository.com/artifact/org.springframework/spring-context-indexer -->
            <dependency>
                <groupId>org.springframework</groupId>
                <artifactId>spring-context-indexer</artifactId>
                <version>6.0.10</version>
                <scope>optional</scope>
            </dependency>
            <dependency>
                <groupId>commons-beanutils</groupId>
                <artifactId>commons-beanutils</artifactId>
                <version>1.9.4</version>
            </dependency>
            <dependency>
                <groupId>org.ehcache</groupId>
                <artifactId>ehcache</artifactId>
                <version>3.10.8</version>
            </dependency>
            <dependency>
                <groupId>javax.cache</groupId>
                <artifactId>cache-api</artifactId>
                <version>1.1.1</version>
            </dependency>
            <dependency>
                <groupId>commons-io</groupId>
                <artifactId>commons-io</artifactId>
                <version>2.7</version>
            </dependency>
            <dependency>
                <groupId>com.alibaba</groupId>
                <artifactId>easyexcel</artifactId>
                <version>3.3.2</version>
            </dependency>

            <!--poi-tl-->
            <dependency>
                <groupId>com.deepoove</groupId>
                <artifactId>poi-tl</artifactId>
                <version>1.10.5</version>
            </dependency>
            <!--pdf-->
            <dependency>
                <groupId>com.itextpdf</groupId>
                <artifactId>itext-asian</artifactId>
                <version>5.2.0</version>
            </dependency>
            <dependency>
                <groupId>com.itextpdf</groupId>
                <artifactId>itextpdf</artifactId>
                <version>5.5.13</version>
            </dependency>

            <!--    pdf解析    -->
            <dependency>
                <groupId>org.apache.pdfbox</groupId>
                <artifactId>pdfbox</artifactId>
                <version>2.0.24</version>
<<<<<<< HEAD
=======
            </dependency>


            <dependency>
                <groupId>org.ansj</groupId>
                <artifactId>ansj_seg</artifactId>
                <version>5.1.1</version>
>>>>>>> 8351f2b5
            </dependency>
        </dependencies>
    </dependencyManagement>

    <dependencies>
        <dependency>
            <groupId>org.projectlombok</groupId>
            <artifactId>lombok</artifactId>
            <scope>provided</scope>
        </dependency>
        <!-- 确保先生成lombok 再生成mapstruct -->
        <dependency>
            <groupId>org.projectlombok</groupId>
            <artifactId>lombok-mapstruct-binding</artifactId>
            <scope>provided</scope>
        </dependency>
    </dependencies>


    <build>
        <plugins>
            <!-- 编译 -->
            <plugin>
                <groupId>org.apache.maven.plugins</groupId>
                <artifactId>maven-compiler-plugin</artifactId>
                <version>3.11.0</version>
                <configuration>
                    <!-- 配置 mapstruct 禁用builer-->
                    <compilerArgs>
                        <arg>
                            -Amapstruct.disableBuilders=true
                        </arg>
                    </compilerArgs>
                </configuration>
            </plugin>

            <!-- 支持maven revision 来配置统版本-->
            <plugin>
                <groupId>org.codehaus.mojo</groupId>
                <artifactId>flatten-maven-plugin</artifactId>
                <version>1.5.0</version>
                <configuration>
                    <updatePomFile>true</updatePomFile>
                    <flattenMode>oss</flattenMode>
                </configuration>
                <executions>
                    <execution>
                        <id>flatten</id>
                        <phase>process-resources</phase>
                        <goals>
                            <goal>flatten</goal>
                        </goals>
                    </execution>
                    <execution>
                        <id>flatten.clean</id>
                        <phase>clean</phase>
                        <goals>
                            <goal>clean</goal>
                        </goals>
                    </execution>
                </executions>
            </plugin>

            <!-- 运行测试案例 -->
            <plugin>
                <groupId>org.apache.maven.plugins</groupId>
                <artifactId>maven-surefire-plugin</artifactId>
                <version>3.1.2</version>
                <configuration>
                    <includes>
                        <include>/ai/chat2db/server/test/**/*.java</include>
                    </includes>
                    <excludes>
                        <include>/ai/chat2db/server/test/temp/**/*.java</include>
                    </excludes>
                    <testFailureIgnore>true</testFailureIgnore>
                </configuration>
            </plugin>
        </plugins>
    </build>
</project><|MERGE_RESOLUTION|>--- conflicted
+++ resolved
@@ -288,8 +288,6 @@
                 <groupId>org.apache.pdfbox</groupId>
                 <artifactId>pdfbox</artifactId>
                 <version>2.0.24</version>
-<<<<<<< HEAD
-=======
             </dependency>
 
 
@@ -297,7 +295,6 @@
                 <groupId>org.ansj</groupId>
                 <artifactId>ansj_seg</artifactId>
                 <version>5.1.1</version>
->>>>>>> 8351f2b5
             </dependency>
         </dependencies>
     </dependencyManagement>
