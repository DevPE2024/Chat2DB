--- conflicted
+++ resolved
@@ -202,19 +202,17 @@
                 <artifactId>service</artifactId>
                 <version>0.12.0</version>
             </dependency>
-<<<<<<< HEAD
 
             <!-- https://mvnrepository.com/artifact/org.zalando/logbook-spring-boot-starter -->
             <dependency>
                 <groupId>org.zalando</groupId>
                 <artifactId>logbook-spring-boot-starter</artifactId>
                 <version>3.1.0</version>
-=======
+            </dependency>
             <dependency>
                 <groupId>javax.validation</groupId>
                 <artifactId>validation-api</artifactId>
                 <version>2.0.1.Final</version>
->>>>>>> a25fae6c
             </dependency>
         </dependencies>
     </dependencyManagement>
