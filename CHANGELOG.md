<<<<<<< HEAD
# 2.0.13

## ⭐ New Features

## 🐞 Bug Fixes
- Fixed a bug where sql formatting was not selected 
- Fixed open view lag issue 
- Solve the white screen problem of connected non-relational databases (non-relational databases are not supported)

## ⭐ 新特性



## 🐞 问题修复
- 修复不选中sql格式化的bug
- 修复打开视图卡顿问题
- 解决已连接的非关系型数据库打开白屏问题（暂不支持非关系性数据库）

=======
# 2.0.14

## 🐞 Bug Fixes

- Fix the issue of 'Oracle' query 'Blob' reporting errors
- Modify the paging logic and fix some SQL queries that cannot be queried

## 🐞 问题修复

- 修复 `Oracle` 查询 `Blob` 报错的问题
- 修改分页逻辑，修复部分SQL无法查询
>>>>>>> a7f354fe

# 2.0.12

## ⭐ New Features

- 🔥Supports viewing views, functions, triggers, and procedures
- Support selected sql formatting
- Added new dark themes

## 🐞 Bug Fixes

- Fixed sql formatting failure issue
- Fixed an issue where locally stored theme colors and background colors are incompatible with the new version, causing
  page crashes
- Logs desensitize sensitive data
- Fix the issue of 'CLOB' not displaying specific content  [Issue #440](https://github.com/chat2db/Chat2DB/issues/440)
- Fix the problem that non-Select does not display query results
- Fix the problem that Oracle cannot query without schema
- Fix the problem of special type of SQL execution error reporting
- Fix the problem that the test link is successful, but the error is reported when saving the link

## ⭐ 新特性

- 🔥支持查看视图、函数、触发器、存储过程
- 支持选中sql格式化
- 增加新的暗色主题

## 🐞 问题修复

- 修复sql格式化会失败问题
- 修复本地存储的主题色、背景色与新版本不兼容时会导致页面崩溃问题
- 日志对敏感数据进行脱敏
- 修复 `CLOB` 不展示具体内容的问题  [Issue #440](https://github.com/chat2db/Chat2DB/issues/440)
- 修复非Select不展示查询结果的问题
- 修复Oracle不带schema无法查询的问题
- 修复特殊类型的SQL执行报错的问题
- 修复测试链接成功，但保存链接报错的问题

# 2.0.11

## 🐞 Bug Fixes

- Fix the issue where SSH does not support older versions of encryption algorithms
- Fix the issue of SQL Server 2008 not being able to connect
- Fix the issue of not being able to view table name notes and field notes

## 🐞 问题修复

- 修复 SSH 不支持老版本加密算法的问题
- 修复 SQLServer2008 无法连接的问题
- 修复无法查看表名备注、字段备注的问题

# 2.0.10

## 🐞 Bug Fixes

- Activate the console for the latest operation when you create or start a console、Records the last console used
- The replication function of the browser, such as edge, is unavailable
- table Indicates an error when ddl is exported after the search
- Adds table comments and column field types and comments

## 🐞 问题修复

- 新建、开打console时激活最新操作的console、记录最后一次使用的console
- edge等浏览器复制功能无法正常使用
- table搜索后导出ddl报错
- 增加表注释以及列字段类型和注释
- 当数据源添加了database默认选择第一个database

# 2.0.9

## 🐞 Bug Fixes

-Fix the issue of Windows flash back

## 🐞 问题修复

- 修复windows闪退的问题

# 2.0.8

## 🐞 Bug Fixes

- Repair the Scientific notation in some databases  [Issue #378](https://github.com/chat2db/Chat2DB/issues/378)
- Fix some cases where data is not displayed

## 🐞 问题修复

- 修复部分数据库出现科学计数法的情况  [Issue #378](https://github.com/chat2db/Chat2DB/issues/378)
- 修复部分情况数据不展示

# 2.0.7

## ⭐ New Features

- Export query result as file is supported

## 🐞 Bug Fixes

- Fixed ai config issues [Issue #346](https://github.com/chat2db/Chat2DB/issues/346)

## ⭐ 新特性

- 支持导出查询结果

## 🐞 问题修复

- 修复ai配置 [Issue #346](https://github.com/chat2db/Chat2DB/issues/346)

# 2.0.6

## 🐞 Bug Fixes

- Fixed: When there are too many tables under the selected library, the "New Console" button at the bottom
  disappears  [Issue #314](https://github.com/chat2db/Chat2DB/issues/314)

## 🐞 问题修复

- Fixed: 当选择的库下面表过多时最下面的“新建控制台”按钮消失  [Issue #314](https://github.com/chat2db/Chat2DB/issues/314)

# 2.0.5

## ⭐ New Features

- Supports 25 free uses of AIGC every day.
- Support for querying data pagination.
- Support switching between multiple databases in PostgreSQL.
- Support for hot updating of client-side code allows for rapid bug fixes.

## 🐞 Bug Fixes

- Default return alias for returned results [Issue #270](https://github.com/chat2db/Chat2DB/issues/270)
- Fixed around 100 bugs, of course, many were repetitive bugs.

## ⭐ 新特性

- 支持每天 25 次免费使用 AIGC
- 支持查询数据分页
- 支持 PostgreSQL 数据库多个 database 的切换
- 支持客户端代码热更新可以快速修复 bug
- 支持客户端字体放大缩小

## 🐞 问题修复

- 返回结果默认返回别名 [Issue #270](https://github.com/chat2db/Chat2DB/issues/270)
- 修复了 100 个左右的 bug，当然很多是重复 bug

# 2.0.4

## ⭐ New Features

- Support DB2 database
- Support renaming after console saving
- Support prompts during SQL execution

## 🐞 Bug Fixes

- Fix the bug that the database in sqlserver is all numbers
- Fix ssh connection bug

## ⭐ 新特性

- 支持 DB2 数据库
- 支持控制台保存后重命名
- 支持 SQL 执行中提示

## 🐞 问题修复

- 修复 sqlserver 中 database 全是数字的 bug
- 修复 ssh 连接 bug

# 2.0.2

## ⭐ New Features

- Brand new AI binding process
- Support for custom drivers

## 🐞 Bug Fixes

- Optimized dataSource link editing
- Enhanced error messages
- Improved table selection interaction
- Enhanced table experience

## ⭐ 新特性

- 全新的 AI 绑定流程
- 支持自定义驱动

## 🐞 问题修复

- 优化 dataSource 链接编辑
- 优化错误提示
- 优化选表交互
- 优化表格体验

# 2.0.1

## 🐞 Bug Fixes

- Fix bug where executing multiple SQL statements at once will prompt for exceptions
- Fix getJDBCDriver error: null [Issue #123](https://github.com/chat2db/Chat2DB/issues/123)
- Fixing the Hive connection and then viewing columns results in an
  error. [Issue #136](https://github.com/chat2db/Chat2DB/issues/136)

## 🐞 问题修复

- 修复一次性执行多条 SQL 会提示异常的 BUG
- 修复 getJDBCDriver error: null [Issue #123](https://github.com/chat2db/Chat2DB/issues/123)
- 修复 hive 方式连接，然后查看 columns 报错 [Issue #136](https://github.com/chat2db/Chat2DB/issues/136)

# 2.0.0

## What's Changed

- 🔥An intelligent solution that perfectly integrates SQL queries, AI assistant, and data analysis.
- 🔥New focused mode experience for advanced datasource management.
- AI integration of more LLM.
- Bilingual in Chinese and English support for client.

## 更新内容

- 🔥SQL 查询、AI 查询和数据报表完美集成的一体化解决方案设计与实现
- 🔥 数据源连接和管理进阶为专注模式的全新体验设计与实现
- 🔥AI 对话 SQL 升级为极简模式的全新交互设计与实现
- 客户端 AI 体验重大升级，响应更多用户的诉求
- 集成更多 AI 模型
- 客户端双语支持
- SQL 查询基础功能优化
- Issue 问题修复

# 1.0.11

- fixed: SQL 有特殊字符时 AI 功能无法正常使用
- 增减版本信息检测

# 1.0.10

- fixed: 格式化 SQL 异常
- 优化 AI 网络连接异常提示
- 自定义 AI 添加本地样例
- Support OceanBase Presto DB2 Redis MongoDB Hive KingBase

# 1.0.9

- 修复 Open Ai 无法连接的问题

- 支持国产达梦数据库
- 支持自定义 OPEN AI API_HOST
- 🔥 支持自定义 AI 接口
- 支持主题色跟随系统

# 1.0.6

- 修复 Oracle 数据库字符集问题
- 修复 mac 安装提示的安全问题

# 1.0.5

- 🔥 优化 Apple 芯片的启动速度
- 修复 Windows 端数据库连接问题
- 修改 database 不生效
- NullPointerException

# 1.0.4

- 修复 ClickHouse jdbc 问题
- 修复连接池管理的 NPE
- 修复前端编辑数据源报错问题
- 增加数据库默认属性配置

# 1.0.3

- 🔥 支持 SSH 连接数据库
- 🎉 支持客户端查看日志
- 🎉 支持在 Console 中聊天对话
- 支持在客户端内设置 OPENAI 代理
- 已经启动过应用不会再重复启动

# 1.0.1

- 修复 oracle 连接配置编辑、以及连接查询问题
- 修复 Apikey 输出到日志可能存在的风险
- 修复 web 版本登录的 bug

# 1.0.0

Chat2DB 的 1.0.0 正式版来啦 🎉🎉🎉🎉🎉🎉🎉🎉🎉

- 🌈 AI 智能助手，支持自然语言转 SQL、SQL 转自然语言、SQL 优化建议
- 👭 支持团队协作，研发无需知道线上数据库密码，解决企业数据库账号安全问题
- ⚙️ 强大的数据管理能力，支持数据表、视图、存储过程、函数、触发器、索引、序列、用户、角色、授权等管理
- 🔌 强大的扩展能力，目前已经支持 Mysql、PostgreSQL、Oracle、SQLServer、ClickHouse、Oceanbase、H2、SQLite 等等，未来会支持更多的数据库
- 🛡 前端使用 Electron 开发，提供 Windows、Mac、Linux 客户端、网页版本一体化的解决方案
- 🎁 支持环境隔离、线上、日常数据权限分离<|MERGE_RESOLUTION|>--- conflicted
+++ resolved
@@ -1,4 +1,15 @@
-<<<<<<< HEAD
+# 2.0.14
+
+## 🐞 Bug Fixes
+
+- Fix the issue of 'Oracle' query 'Blob' reporting errors
+- Modify the paging logic and fix some SQL queries that cannot be queried
+
+## 🐞 问题修复
+
+- 修复 `Oracle` 查询 `Blob` 报错的问题
+- 修改分页逻辑，修复部分SQL无法查询
+
 # 2.0.13
 
 ## ⭐ New Features
@@ -17,19 +28,6 @@
 - 修复打开视图卡顿问题
 - 解决已连接的非关系型数据库打开白屏问题（暂不支持非关系性数据库）
 
-=======
-# 2.0.14
-
-## 🐞 Bug Fixes
-
-- Fix the issue of 'Oracle' query 'Blob' reporting errors
-- Modify the paging logic and fix some SQL queries that cannot be queried
-
-## 🐞 问题修复
-
-- 修复 `Oracle` 查询 `Blob` 报错的问题
-- 修改分页逻辑，修复部分SQL无法查询
->>>>>>> a7f354fe
 
 # 2.0.12
 
