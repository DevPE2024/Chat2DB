# 3.0.0
`2023-10-17`

## Changelog
<<<<<<< HEAD
- ⭐【New Features】Support for team collaboration mode
- ⭐【New Features】Support for AI Automatic synctable structure。
- ⭐【New Features】Support for visual table structure creation, editing, and deletion
- ⭐【New Features】Support for editing, adding, and deleting query data results
=======
- 🔥【New Features】Support for team collaboration mode
- 🔥【New Features】Support for visual table structure creation, editing, and deletion
- 🔥【New Features】Support for editing, adding, and deleting query data results
>>>>>>> 86e9d9c1
- ⭐【New Features】Support the feature of importing Navicat/DBever data source links
- ⭐【New Features】Support export table structure
- ⭐【New Features】Support importing SQL files
- ⭐【New Features】Support the connection supports adding an environment,better distinguishing between online and daily
- ⚡️【Optimize】Optimize Editor Intellisense
- ⚡️【Optimize】Optimize AI Input
- ⚡️【Optimize】Sql query support is stopped
- ⚡️【Optimize】Sql execution supports viewing the number of affected rows
- ⚡️【Optimize】Reclaiming non-administrator permissions to edit shared connections
- ⚡️【Optimize】`Cmd/Ctrl + R` Run SQL， `Cmd/Ctrl + Shift + R` Refresh Page
- 🐞【Fixed】Table operation columns are overridden by table comments
- 🐞【Fixed】The last Tab in the query result cannot be closed
## 更新日志
<<<<<<< HEAD
- ⭐【新功能】支持团队协作模式
- ⭐【新功能】支持AI自动同步表结构
- ⭐【新功能】支持可视化表结构新增、编辑、删除
- ⭐【新功能】支持查询数据结果编辑、新增、删除
- ⭐【新功能】支持导入Navciat/DBeaver数据源链接的功能
=======
- 🔥【新功能】支持团队协作模式
- 🔥【新功能】支持可视化表结构新增、编辑、删除
- 🔥【新功能】支持查询数据结果编辑、新增、删除
- ⭐【新功能】支持导入Navicat/DBeaver数据源链接的功能
- ⭐【新功能】支持导出表结构
>>>>>>> 86e9d9c1
- ⭐【新功能】支持导入sql文件
- ⭐【新功能】连接支持添加环境标识，更好地区分在线和日常
- ⚡️【优化】优化编辑器提示功能
- ⚡️【优化】优化AI输入
- ⚡️【优化】sql查询支持停止
- ⚡️【优化】sql执行支持查看影响行数
- ⚡️【优化】回收非管理员编辑共享连接权限
- ⚡️【优化】`Cmd/Ctrl + R` 运行SQL， `Cmd/Ctrl + Shift + R` 刷新页面
- 🐞【修复】表操作列被表注释覆盖问题
- 🐞【修复】查询结果最后一个Tab无法关闭问题

# 2.1.0

## ⭐ New Features

- 🔥The team function is newly launched, supporting team collaboration. R&D does not require knowing the online database
  password, solving the security issue of enterprise database accounts. It is recommended to directly deploy the team
  function using 'docker'
- Added support for environment selection, better distinguishing between online and daily

## ⭐ 新特性

-🔥 新推出团队功能，支持团队协作。研发不需要知道在线数据库
密码，解决企业数据库帐号的安全问题。建议直接部署团队
使用'docker'的函数 -增加了环境选择的支持，更好地区分在线和日常

# 2.0.14

## 🐞 Bug Fixes

- Fix the issue of 'Oracle' query 'Blob' reporting errors
- Modify the paging logic and fix some SQL queries that cannot be queried

## ⭐ 新特性

- 🔥 团队功能全新上线，支持团队协作，研发无需知道线上数据库密码，解决企业数据库账号安全问题,团队功能建议直接使用 `docker` 部署
- 新增支持环境选择，更好的区分线上、日常环境

## 🐞 问题修复

- 修复 `Oracle` 查询 `Blob` 报错的问题
- 修改分页逻辑，修复部分 SQL 无法查询

# 2.0.13

- 修改分页逻辑，修复部分 SQL 无法查询

# 2.0.13

## ⭐ New Features

## 🐞 Bug Fixes

- Fixed a bug where sql formatting was not selected
- Fixed open view lag issue
- Solve the white screen problem of connected non-relational databases (non-relational databases are not supported)

## ⭐ 新特性

## 🐞 问题修复

- 修复不选中 sql 格式化的 bug
- 修复打开视图卡顿问题
- 解决已连接的非关系型数据库打开白屏问题（暂不支持非关系性数据库）

# 2.0.12

## ⭐ New Features

- 🔥Supports viewing views, functions, triggers, and procedures
- Support selected sql formatting
- Added new dark themes

## 🐞 Bug Fixes

- Fixed sql formatting failure issue
- Fixed an issue where locally stored theme colors and background colors are incompatible with the new version, causing
  page crashes
- Logs desensitize sensitive data
- Fix the issue of 'CLOB' not displaying specific content [Issue #440](https://github.com/chat2db/Chat2DB/issues/440)
- Fix the problem that non-Select does not display query results
- Fix the problem that Oracle cannot query without schema
- Fix the problem of special type of SQL execution error reporting
- Fix the problem that the test link is successful, but the error is reported when saving the link

## ⭐ 新特性

- 🔥 支持查看视图、函数、触发器、存储过程
- 支持选中 sql 格式化
- 增加新的暗色主题

## 🐞 问题修复

- 修复 sql 格式化会失败问题
- 修复本地存储的主题色、背景色与新版本不兼容时会导致页面崩溃问题
- 日志对敏感数据进行脱敏
- 修复 `CLOB` 不展示具体内容的问题 [Issue #440](https://github.com/chat2db/Chat2DB/issues/440)
- 修复非 Select 不展示查询结果的问题
- 修复 Oracle 不带 schema 无法查询的问题
- 修复特殊类型的 SQL 执行报错的问题
- 修复测试链接成功，但保存链接报错的问题

# 2.0.11

## 🐞 Bug Fixes

- Fix the issue where SSH does not support older versions of encryption algorithms
- Fix the issue of SQL Server 2008 not being able to connect
- Fix the issue of not being able to view table name notes and field notes

## 🐞 问题修复

- 修复 SSH 不支持老版本加密算法的问题
- 修复 SQLServer2008 无法连接的问题
- 修复无法查看表名备注、字段备注的问题

# 2.0.10

## 🐞 Bug Fixes

- Activate the console for the latest operation when you create or start a console、Records the last console used
- The replication function of the browser, such as edge, is unavailable
- table Indicates an error when ddl is exported after the search
- Adds table comments and column field types and comments

## 🐞 问题修复

- 新建、开打 console 时激活最新操作的 console、记录最后一次使用的 console
- edge 等浏览器复制功能无法正常使用
- table 搜索后导出 ddl 报错
- 增加表注释以及列字段类型和注释
- 当数据源添加了 database 默认选择第一个 database

# 2.0.9

## 🐞 Bug Fixes

-Fix the issue of Windows flash back

## 🐞 问题修复

- 修复 windows 闪退的问题

# 2.0.8

## 🐞 Bug Fixes

- Repair the Scientific notation in some databases [Issue #378](https://github.com/chat2db/Chat2DB/issues/378)
- Fix some cases where data is not displayed

## 🐞 问题修复

- 修复部分数据库出现科学计数法的情况 [Issue #378](https://github.com/chat2db/Chat2DB/issues/378)
- 修复部分情况数据不展示

# 2.0.7

## ⭐ New Features

- Export query result as file is supported

## 🐞 Bug Fixes

- Fixed ai config issues [Issue #346](https://github.com/chat2db/Chat2DB/issues/346)

## ⭐ 新特性

- 支持导出查询结果

## 🐞 问题修复

- 修复 ai 配置 [Issue #346](https://github.com/chat2db/Chat2DB/issues/346)

# 2.0.6

## 🐞 Bug Fixes

- Fixed: When there are too many tables under the selected library, the "New Console" button at the bottom
  disappears [Issue #314](https://github.com/chat2db/Chat2DB/issues/314)

## 🐞 问题修复

- Fixed: 当选择的库下面表过多时最下面的“新建控制台”按钮消失 [Issue #314](https://github.com/chat2db/Chat2DB/issues/314)

# 2.0.5

## ⭐ New Features

- Supports 25 free uses of AIGC every day.
- Support for querying data pagination.
- Support switching between multiple databases in PostgreSQL.
- Support for hot updating of client-side code allows for rapid bug fixes.

## 🐞 Bug Fixes

- Default return alias for returned results [Issue #270](https://github.com/chat2db/Chat2DB/issues/270)
- Fixed around 100 bugs, of course, many were repetitive bugs.

## ⭐ 新特性

- 支持每天 25 次免费使用 AIGC
- 支持查询数据分页
- 支持 PostgreSQL 数据库多个 database 的切换
- 支持客户端代码热更新可以快速修复 bug
- 支持客户端字体放大缩小

## 🐞 问题修复

- 返回结果默认返回别名 [Issue #270](https://github.com/chat2db/Chat2DB/issues/270)
- 修复了 100 个左右的 bug，当然很多是重复 bug

# 2.0.4

## ⭐ New Features

- Support DB2 database
- Support renaming after console saving
- Support prompts during SQL execution

## 🐞 Bug Fixes

- Fix the bug that the database in sqlserver is all numbers
- Fix ssh connection bug

## ⭐ 新特性

- 支持 DB2 数据库
- 支持控制台保存后重命名
- 支持 SQL 执行中提示

## 🐞 问题修复

- 修复 sqlserver 中 database 全是数字的 bug
- 修复 ssh 连接 bug

# 2.0.2

## ⭐ New Features

- Brand new AI binding process
- Support for custom drivers

## 🐞 Bug Fixes

- Optimized dataSource link editing
- Enhanced error messages
- Improved table selection interaction
- Enhanced table experience

## ⭐ 新特性

- 全新的 AI 绑定流程
- 支持自定义驱动

## 🐞 问题修复

- 优化 dataSource 链接编辑
- 优化错误提示
- 优化选表交互
- 优化表格体验

# 2.0.1

## 🐞 Bug Fixes

- Fix bug where executing multiple SQL statements at once will prompt for exceptions
- Fix getJDBCDriver error: null [Issue #123](https://github.com/chat2db/Chat2DB/issues/123)
- Fixing the Hive connection and then viewing columns results in an
  error. [Issue #136](https://github.com/chat2db/Chat2DB/issues/136)

## 🐞 问题修复

- 修复一次性执行多条 SQL 会提示异常的 BUG
- 修复 getJDBCDriver error: null [Issue #123](https://github.com/chat2db/Chat2DB/issues/123)
- 修复 hive 方式连接，然后查看 columns 报错 [Issue #136](https://github.com/chat2db/Chat2DB/issues/136)

# 2.0.0

## What's Changed

- 🔥An intelligent solution that perfectly integrates SQL queries, AI assistant, and data analysis.
- 🔥New focused mode experience for advanced datasource management.
- AI integration of more LLM.
- Bilingual in Chinese and English support for client.

## 更新内容

- 🔥SQL 查询、AI 查询和数据报表完美集成的一体化解决方案设计与实现
- 🔥 数据源连接和管理进阶为专注模式的全新体验设计与实现
- 🔥AI 对话 SQL 升级为极简模式的全新交互设计与实现
- 客户端 AI 体验重大升级，响应更多用户的诉求
- 集成更多 AI 模型
- 客户端双语支持
- SQL 查询基础功能优化
- Issue 问题修复

# 1.0.11

- fixed: SQL 有特殊字符时 AI 功能无法正常使用
- 增减版本信息检测

# 1.0.10

- fixed: 格式化 SQL 异常
- 优化 AI 网络连接异常提示
- 自定义 AI 添加本地样例
- Support OceanBase Presto DB2 Redis MongoDB Hive KingBase

# 1.0.9

- 修复 Open Ai 无法连接的问题

- 支持国产达梦数据库
- 支持自定义 OPEN AI API_HOST
- 🔥 支持自定义 AI 接口
- 支持主题色跟随系统

# 1.0.6

- 修复 Oracle 数据库字符集问题
- 修复 mac 安装提示的安全问题

# 1.0.5

- 🔥 优化 Apple 芯片的启动速度
- 修复 Windows 端数据库连接问题
- 修改 database 不生效
- NullPointerException

# 1.0.4

- 修复 ClickHouse jdbc 问题
- 修复连接池管理的 NPE
- 修复前端编辑数据源报错问题
- 增加数据库默认属性配置

# 1.0.3

- 🔥 支持 SSH 连接数据库
- 🎉 支持客户端查看日志
- 🎉 支持在 Console 中聊天对话
- 支持在客户端内设置 OPENAI 代理
- 已经启动过应用不会再重复启动

# 1.0.1

- 修复 oracle 连接配置编辑、以及连接查询问题
- 修复 Apikey 输出到日志可能存在的风险
- 修复 web 版本登录的 bug

# 1.0.0

Chat2DB 的 1.0.0 正式版来啦 🎉🎉🎉🎉🎉🎉🎉🎉🎉

- 🌈 AI 智能助手，支持自然语言转 SQL、SQL 转自然语言、SQL 优化建议
- 👭 支持团队协作，研发无需知道线上数据库密码，解决企业数据库账号安全问题
- ⚙️ 强大的数据管理能力，支持数据表、视图、存储过程、函数、触发器、索引、序列、用户、角色、授权等管理
- 🔌 强大的扩展能力，目前已经支持 Mysql、PostgreSQL、Oracle、SQLServer、ClickHouse、Oceanbase、H2、SQLite 等等，未来会支持更多的数据库
- 🛡 前端使用 Electron 开发，提供 Windows、Mac、Linux 客户端、网页版本一体化的解决方案
- 🎁 支持环境隔离、线上、日常数据权限分离<|MERGE_RESOLUTION|>--- conflicted
+++ resolved
@@ -2,17 +2,11 @@
 `2023-10-17`
 
 ## Changelog
-<<<<<<< HEAD
-- ⭐【New Features】Support for team collaboration mode
-- ⭐【New Features】Support for AI Automatic synctable structure。
-- ⭐【New Features】Support for visual table structure creation, editing, and deletion
-- ⭐【New Features】Support for editing, adding, and deleting query data results
-=======
 - 🔥【New Features】Support for team collaboration mode
 - 🔥【New Features】Support for visual table structure creation, editing, and deletion
 - 🔥【New Features】Support for editing, adding, and deleting query data results
->>>>>>> 86e9d9c1
 - ⭐【New Features】Support the feature of importing Navicat/DBever data source links
+- ⭐【New Features】Support for AI automatic sync table structure。
 - ⭐【New Features】Support export table structure
 - ⭐【New Features】Support importing SQL files
 - ⭐【New Features】Support the connection supports adding an environment,better distinguishing between online and daily
@@ -25,19 +19,12 @@
 - 🐞【Fixed】Table operation columns are overridden by table comments
 - 🐞【Fixed】The last Tab in the query result cannot be closed
 ## 更新日志
-<<<<<<< HEAD
-- ⭐【新功能】支持团队协作模式
-- ⭐【新功能】支持AI自动同步表结构
-- ⭐【新功能】支持可视化表结构新增、编辑、删除
-- ⭐【新功能】支持查询数据结果编辑、新增、删除
-- ⭐【新功能】支持导入Navciat/DBeaver数据源链接的功能
-=======
 - 🔥【新功能】支持团队协作模式
 - 🔥【新功能】支持可视化表结构新增、编辑、删除
 - 🔥【新功能】支持查询数据结果编辑、新增、删除
 - ⭐【新功能】支持导入Navicat/DBeaver数据源链接的功能
+- ⭐【新功能】支持AI自动同步表结构
 - ⭐【新功能】支持导出表结构
->>>>>>> 86e9d9c1
 - ⭐【新功能】支持导入sql文件
 - ⭐【新功能】连接支持添加环境标识，更好地区分在线和日常
 - ⚡️【优化】优化编辑器提示功能
