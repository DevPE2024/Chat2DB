# Workflow's name
name: Build Client

# Workflow's trigger
# 在创建标签的时候打包
on:
  push:
    tags:
      - v*

# Workflow's jobs
# 一共需要3台电脑运行
# windows
# macos-latest amd64
# macos-latest arm64
jobs:
  release:
    strategy:
      fail-fast: false
      matrix:
        include:
          - os: windows-latest
          - os: macos-latest
            arch: amd64
          - os: macos-latest
            arch: arm64
    runs-on: ${{ matrix.os }}

    steps:
      - name: Check out git repository
        uses: actions/checkout@main

      # 获取版本号 workflow不支持 所以用插件
      - name: Create version
        id: chat2db_version
        uses: bhowell2/github-substring-action@1.0.1
        with:
          value: ${{ github.ref }}
          index_of_str: "refs/tags/v"

      # 输出基础信息
      - name: Print basic information
        run: |
          echo "current environment: ${{ env.CHAT2DB_ENVIRONMENT }}"
          echo "current version: ${{ steps.chat2db_version.outputs.substring }}"

      # 安装jre Windows
      - name: Install Jre for Windows
        if: ${{ runner.os == 'Windows' }}
        uses: actions/setup-java@main
        with:
          java-version: "17"
          distribution: "temurin"
          java-package: "jre"

      # 安装jre MacOS X64
      - name: Install Jre MacOS X64
        if: ${{ runner.os == 'macOS' && matrix.arch == 'amd64' }}
        uses: actions/setup-java@main
        with:
          java-version: "17"
          distribution: "temurin"
          java-package: "jre"

      # 安装jre MacOS arm64
      - name: Install Jre MacOS arm64
        if: ${{ runner.os == 'macOS' && matrix.arch == 'arm64' }}
        uses: actions/setup-java@main
        with:
          java-version: "17"
          distribution: "temurin"
          java-package: "jre"
          architecture: "aarch64"

      # java.security 开放tls1 Windows
      - name: Enable tls1
        if: ${{ runner.os == 'Windows' }}
        run: |
          sed -i '' "s/\(^jdk.tls.disabledAlgorithms=\)\(.*\)\( TLSv1, TLSv1.1,\)\(.*\)/\1\2\4/" "${{ env.JAVA_HOME }}/conf/security/java.security"

      # java.security 开放tls1 macOS
      - name: Enable tls1
        if: ${{ runner.os == 'macOS' }}
        run: |
          sed -i '' "s/\(^jdk.tls.disabledAlgorithms=\)\(.*\)\( TLSv1, TLSv1.1,\)\(.*\)/\1\2\4/" $JAVA_HOME/conf/security/java.security

      # 复制jre Windows
      - name: Copy Jre for Windows
        if: ${{ runner.os == 'Windows' }}
        run: |
          mkdir chat2db-client/static
          cp -r "${{ env.JAVA_HOME }}" chat2db-client/static/jre

      # 复制jre macOS
      - name: Copy Jre for macOS
        if: ${{ runner.os == 'macOS' }}
        run: |
          mkdir chat2db-client/static
          cp -r $JAVA_HOME chat2db-client/static/jre
          chmod -R 777 chat2db-client/static/jre/

      # 安装node
      - name: Install Node.js
        uses: actions/setup-node@main
        with:
          node-version: 16
          cache: 'yarn'
          cache-dependency-path: chat2db-client/yarn.lock

      # 安装java
      - name: Install Java and Maven
        uses: actions/setup-java@main
        with:
          java-version: "17"
          distribution: "temurin"
          cache: "maven"

<<<<<<< HEAD
=======

>>>>>>> 2a3a84b2
      # 构建静态文件信息
      - name: Yarn install & build & copy
        run: |
          cd chat2db-client
          yarn install 
          yarn run build:desktop --appVersion=${{ steps.chat2db_version.outputs.substring }}
          cp -r dist ../chat2db-server/chat2db-server-start/src/main/resources/static/front

      # 编译服务端java版本
      - name: Build Java
        run: mvn clean package -B '-Dmaven.test.skip=true' -f chat2db-server/pom.xml

      # 复制服务端java 到指定位置
      - name: Copy App
        run: |
          cp chat2db-server/chat2db-server-start/target/chat2db-server-start.jar chat2db-client/static/

      - name: Prepare Build Electron
        run: |
          cd chat2db-client
          yarn run build:web:desktop --appVersion=${{ steps.chat2db_version.outputs.substring }}

      # windows
      - name: Build/release Electron app for Windows
        if: ${{ runner.os == 'Windows' }}
        uses: samuelmeuli/action-electron-builder@v1
        with:
          package_root: "chat2db-client/"
          GITHUB_TOKEN: ${{ secrets.ACCESS_TOKEN }}
          mac_certs: ${{ secrets.mac_certs }}
          mac_certs_password: ${{ secrets.mac_certs_password }}
          skip_build: true
          args: "-c.extraMetadata.version=${{ steps.chat2db_version.outputs.substring }} --win --x64"
          release: true

      # macos amd64
      - name: Build/release Electron app for MacOS X64
        if: ${{ runner.os == 'macOS' && matrix.arch == 'amd64' }}
        uses: samuelmeuli/action-electron-builder@v1
        with:
          package_root: "chat2db-client/"
          GITHUB_TOKEN: ${{ secrets.ACCESS_TOKEN }}
          mac_certs: ${{ secrets.mac_certs }}
          mac_certs_password: ${{ secrets.mac_certs_password }}
          skip_build: true
          args: "-c.extraMetadata.version=${{ steps.chat2db_version.outputs.substring }} --mac --x64"
          release: true


      # amd64 notarization
      - name: Notarization amd64 App
        if: ${{ runner.os == 'macOS' && matrix.arch == 'amd64' }}
        run: |
          xcrun altool --notarize-app --primary-bundle-id "${{secrets.MAC_PRIMARY_BUNDLE_ID}}" --username "${{secrets.MAC_APPLE_ID}}" --password "${{secrets.MAC_APPLE_PASSWORD}}" --asc-provider "${{secrets.MAC_ASC_PROVIDER}}" -t osx --file chat2db-client/release/Chat2DB-${{ steps.chat2db_version.outputs.substring }}.dmg

      # macos arm64
      - name: Build/release Electron app for MacOS arm64
        if: ${{ runner.os == 'macOS' && matrix.arch == 'arm64' }}
        uses: samuelmeuli/action-electron-builder@v1
        with:
          package_root: "chat2db-client/"
          GITHUB_TOKEN: ${{ secrets.ACCESS_TOKEN }}
          mac_certs: ${{ secrets.mac_certs }}
          mac_certs_password: ${{ secrets.mac_certs_password }}
          skip_build: true
          args: "-c.extraMetadata.version=${{ steps.chat2db_version.outputs.substring }} --mac --arm64"
          release: true

      # arm notarization
      - name: Notarization arm64 App
        if: ${{ runner.os == 'macOS' && matrix.arch == 'arm64' }}
        run: |
          xcrun altool --notarize-app --primary-bundle-id "${{secrets.MAC_PRIMARY_BUNDLE_ID}}" --username "${{secrets.MAC_APPLE_ID}}" --password "${{secrets.MAC_APPLE_PASSWORD}}" --asc-provider "${{secrets.MAC_ASC_PROVIDER}}" -t osx --file chat2db-client/release/Chat2DB-${{ steps.chat2db_version.outputs.substring }}-arm64.dmg

      # 准备要需要的数据 Windows
      - name: Prepare upload for Windows
        if: runner.os == 'Windows'
        run: |
          mkdir oss_temp_file
          cp -r chat2db-client/release/*Setup*.exe ./oss_temp_file

      # 准备要需要的数据 MacOS amd64
      - name: Prepare upload for MacOS amd64
        if: ${{ runner.os == 'macOS' && matrix.arch == 'amd64' }}
        run: |
          mkdir oss_temp_file
          cp chat2db-client/static/chat2db-server-start.jar  ./oss_temp_file
          cp -r chat2db-client/release/*.dmg ./oss_temp_file

      # 准备要需要的数据 MacOS arm64
      - name: Prepare upload for MacOS arm64
        if: ${{ runner.os == 'macOS' && matrix.arch == 'arm64' }}
        run: |
          mkdir oss_temp_file
          cp -r chat2db-client/release/*.dmg ./oss_temp_file

      # 把文件上传到OSS 方便下载
      - name: Set up oss utils
        uses: yizhoumo/setup-ossutil@v1
        with:
          endpoint: "oss-accelerate.aliyuncs.com"
          access-key-id: ${{ secrets.OSS_ACCESS_KEY_ID }}
          access-key-secret: ${{ secrets.OSS_ACCESS_KEY_SECRET }}
          ossutil-version: 'latest'
      - name: Upload to oss
        run: |
          ossutil cp -rf --acl=public-read ./oss_temp_file/ oss://chat2db/release/${{ steps.chat2db_version.outputs.substring }}/

      # 构建完成通知
      - name: Send dingtalk message for Windows
        if: ${{ runner.os == 'Windows' }}
        uses: ghostoy/dingtalk-action@master
        with:
          webhook: ${{ secrets.DINGTALK_WEBHOOK }}
          msgtype: markdown
          content: |
            {
              "title": "Windows-release-打包完成通知",
              "text": "# Windows-release-打包完成通知   \n ![bang](https://oss-chat2db.alibaba.com/static/happy100.jpg)   \n ###  任务id：[${{ github.run_id }}](https://github.com/alibaba/Chat2DB/actions/runs/${{ github.run_id }})   \n ### Windows下载地址：[https://oss-chat2db.alibaba.com/release/${{ steps.chat2db_version.outputs.substring }}/Chat2DB%20Setup%20${{ steps.chat2db_version.outputs.substring }}.exe](https://oss-chat2db.alibaba.com/release/${{ steps.chat2db_version.outputs.substring }}/Chat2DB%20Setup%20${{ steps.chat2db_version.outputs.substring }}.exe) "
            }

      # 构建完成通知
      - name: Send dingtalk message for MacOS amd64
        if: ${{ runner.os == 'macOS' && matrix.arch == 'amd64' }}
        uses: ghostoy/dingtalk-action@master
        with:
          webhook: ${{ secrets.DINGTALK_WEBHOOK }}
          msgtype: markdown
          content: |
            {
              "title": "MacOS-amd64-release-构建完成通知",
              "text": "# MacOS-amd64-release-打包完成通知   \n ![bang](https://oss-chat2db.alibaba.com/static/happy100.jpg)   \n ###  任务id：[${{ github.run_id }}](https://github.com/alibaba/Chat2DB/actions/runs/${{ github.run_id }})    \n ### Intel芯片下载地址：[https://oss-chat2db.alibaba.com/release/${{ steps.chat2db_version.outputs.substring }}/Chat2DB-${{ steps.chat2db_version.outputs.substring }}.dmg](https://oss-chat2db.alibaba.com/release/${{ steps.chat2db_version.outputs.substring }}/Chat2DB-${{ steps.chat2db_version.outputs.substring }}.dmg)   \n ### jar包下载地址：[https://oss-chat2db.alibaba.com/release/${{ steps.chat2db_version.outputs.substring }}/chat2db-server-start.jar](https://oss-chat2db.alibaba.com/release/${{ steps.chat2db_version.outputs.substring }}/chat2db-server-start.jar) "
            }

      # 构建完成通知
      - name: Send dingtalk message for MacOS arm64
        if: ${{ runner.os == 'macOS' && matrix.arch == 'arm64' }}
        uses: ghostoy/dingtalk-action@master
        with:
          webhook: ${{ secrets.DINGTALK_WEBHOOK }}
          msgtype: markdown
          content: |
            {
              "title": "MacOS-arm64-release-构建完成通知",
              "text": "# MacOS-arm64-release-打包完成通知   \n ![bang](https://oss-chat2db.alibaba.com/static/happy100.jpg)   \n ###  任务id：[${{ github.run_id }}](https://github.com/alibaba/Chat2DB/actions/runs/${{ github.run_id }})   \n ### Apple芯片下载地址：[https://oss-chat2db.alibaba.com/release/${{ steps.chat2db_version.outputs.substring }}/Chat2DB-${{ steps.chat2db_version.outputs.substring }}-arm64.dmg](https://oss-chat2db.alibaba.com/release/${{ steps.chat2db_version.outputs.substring }}/Chat2DB-${{ steps.chat2db_version.outputs.substring }}-arm64.dmg) "
            }<|MERGE_RESOLUTION|>--- conflicted
+++ resolved
@@ -115,10 +115,6 @@
           distribution: "temurin"
           cache: "maven"
 
-<<<<<<< HEAD
-=======
-
->>>>>>> 2a3a84b2
       # 构建静态文件信息
       - name: Yarn install & build & copy
         run: |
